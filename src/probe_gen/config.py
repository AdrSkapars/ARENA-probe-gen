import json
import os

from probe_gen.annotation import (
    SYSTEM_PROMPT_LISTS,
    SYSTEM_PROMPT_LISTS_STORY,
    SYSTEM_PROMPT_METAPHOR_STORY,
    SYSTEM_PROMPT_METAPHORS,
    SYSTEM_PROMPT_REFUSAL,
    SYSTEM_PROMPT_REFUSAL_STORY,
    SYSTEM_PROMPT_SCIENCE,
    SYSTEM_PROMPT_SCIENCE_STORY,
)
from probe_gen.paths import data


class ConfigDict(dict):
    """A dict with attribute-style access (e.g. cfg.epochs instead of cfg['epochs'])."""
    __getattr__ = dict.get
    __setattr__ = dict.__setitem__
    __delattr__ = dict.__delitem__
    
    def __init__(self, *args, **kwargs):
        default_values = {"seed": 42}  # set defaults here
        combined = dict(default_values)
        if args:
            if len(args) > 1:
                raise TypeError(f"{self.__class__.__name__} expected at most 1 positional argument, got {len(args)}")
            combined.update(args[0])
        combined.update(kwargs)
        super().__init__(combined)

    @classmethod
    def from_json(cls, probe_type:str, dataset_name:str, json_path=data.probe_gen/"config_params.json"):
        with open(json_path, "r") as f:
            all_configs = json.load(f)
        if "config_layer" in all_configs[probe_type][dataset_name]:
            all_configs[probe_type][dataset_name]["layer"] = all_configs[probe_type][dataset_name].pop("config_layer")
        if dataset_name not in all_configs[probe_type]:
            raise KeyError(f"Config for '{dataset_name}' not found in {probe_type} in {json_path}")
        config_dict = all_configs[probe_type][dataset_name]
        return cls(config_dict)
    
    def add_to_json(self, probe_type:str, dataset_name:str, json_path=data.probe_gen/"config_params.json", overwrite:bool=True):
        if probe_type == 'mean':
            raise ValueError("We are now manually adding mean probe configs to the json file.")
        
        # Load existing configs (or create new dict if file doesn't exist yet)
        if os.path.isfile(json_path):
            with open(json_path, "r") as f:
                all_configs = json.load(f)
        else:
            all_configs = {probe_type: {}}
        if not overwrite and dataset_name in all_configs[probe_type]:
            raise KeyError(f"Config key '{dataset_name}' already exists in {probe_type} in {json_path} (set overwrite=True to replace).")
        
        # Add the new config to the json file
        all_configs[probe_type][dataset_name] = dict(self)
        if "seed" in all_configs[probe_type][dataset_name]:
            del all_configs[probe_type][dataset_name]["seed"]
        with open(json_path, "w") as f:
            json.dump(all_configs, f, indent=4, sort_keys=True)


MODELS = {
    "llama_3b": "meta-llama/Llama-3.2-3B-Instruct",
    "qwen_3b": "Qwen/Qwen2.5-3B-Instruct",
    "qwen_7b": "Qwen/Qwen2.5-7B-Instruct",
    "ministral_8b": "mistralai/Ministral-8B-Instruct-2410",
    #"gemma_4b": "google/gemma-3-4b-it"
}

GENERAL_DATASETS = {
    # Ultrachat (train 40k)
    "ultrachat_40k": {
        "repo_id": "lasrprobegen/ultrachat-lists-activations",
        "filename": data.data / "ultrachat_40k.jsonl",
    },
    "ultrachat_llama_3b_40k": {
        "repo_id": "lasrprobegen/ultrachat-lists-activations",
        "filename": data.data / "llama_3b_ultrachat_40k.jsonl",
    },
    "ultrachat_qwen_3b_40k": {
        "repo_id": "lasrprobegen/ultrachat-lists-activations",
        "filename": data.data / "qwen_3b_ultrachat_40k.jsonl",
    },
    "ultrachat_ministral_8b_40k": {
        "repo_id": "lasrprobegen/ultrachat-lists-activations",
        "filename": data.data / "ministral_8b_ultrachat_40k.jsonl",
    },
    
    # Shakespeare (train 45k, test 15k)
    "shakespeare_45k": {
        "repo_id": "lasrprobegen/ultrachat-metaphors-activations",
        "filename": data.data / "shakespeare_45k.jsonl",
    },
    "shakespeare_llama_3b_45k": {
        "repo_id": "lasrprobegen/ultrachat-metaphors-activations",
        "filename": data.data / "llama_3b_shakespeare_45k.jsonl",
    },
    "shakespeare_qwen_3b_45k": {
        "repo_id": "lasrprobegen/ultrachat-metaphors-activations",
        "filename": data.data / "qwen_3b_shakespeare_45k.jsonl",
    },
    "shakespeare_15k": {
        "repo_id": "lasrprobegen/ultrachat-metaphors-activations",
        "filename": data.data / "shakespeare_15k.jsonl",
    },
    "shakespeare_llama_3b_15k": {
        "repo_id": "lasrprobegen/ultrachat-metaphors-activations",
        "filename": data.data / "llama_3b_shakespeare_15k.jsonl",
    },
    "shakespeare_qwen_3b_15k": {
        "repo_id": "lasrprobegen/ultrachat-metaphors-activations",
        "filename": data.data / "qwen_3b_shakespeare_15k.jsonl",
    },
}

# TODO: combine with TRAIN_AND_TEST_SETS
ACTIVATION_DATASETS = {
    # Refusal (train 5k, test 1k)
    "refusal_llama_3b_5k": {
        "repo_id": "lasrprobegen/anthropic-refusal-activations",
        "activations_filename_prefix": "llama_3b_balanced_5k_layer_",
        "labels_filename": data.refusal / "llama_3b_balanced_5k.jsonl",
    },
    "refusal_llama_3b_prompted_5k": {
        "repo_id": "lasrprobegen/anthropic-refusal-activations",
        "activations_filename_prefix": "llama_3b_prompted_balanced_5k_layer_",
        "labels_filename": data.refusal / "llama_3b_prompted_balanced_5k.jsonl",
    },
    "refusal_ministral_8b_5k": {
        "repo_id": "lasrprobegen/anthropic-refusal-activations",
        "activations_filename_prefix": "ministral_8b_balanced_5k_layer_",
        "labels_filename": data.refusal / "ministral_8b_balanced_5k.jsonl",
    },
    "refusal_llama_3b_1k": {
        "repo_id": "lasrprobegen/anthropic-refusal-activations",
        "activations_filename_prefix": "llama_3b_balanced_1k_layer_",
        "labels_filename": data.refusal / "llama_3b_balanced_1k.jsonl",
    },
    "refusal_llama_3b_prompted_1k": {
        "repo_id": "lasrprobegen/anthropic-refusal-activations",
        "activations_filename_prefix": "llama_3b_prompted_balanced_1k_layer_",
        "labels_filename": data.refusal / "llama_3b_prompted_balanced_1k.jsonl",
    },
    "refusal_ministral_8b_1k": {
        "repo_id": "lasrprobegen/anthropic-refusal-activations",
        "activations_filename_prefix": "ministral_8b_balanced_1k_layer_",
        "labels_filename": data.refusal / "ministral_8b_balanced_1k.jsonl",
    },
    
    # Refusal - Story datasets (train 5k, test 1k)
    "refusal_llama_3b_story_5k": {
        "repo_id": "lasrprobegen/anthropic-refusal-activations",
        "activations_filename_prefix": "llama_3b_story_balanced_5k_layer_",
        "labels_filename": data.refusal / "llama_3b_story_balanced_5k.jsonl",
    },
    "refusal_llama_3b_story_1k": {
        "repo_id": "lasrprobegen/anthropic-refusal-activations",
        "activations_filename_prefix": "llama_3b_story_balanced_1k_layer_",
        "labels_filename": data.refusal / "llama_3b_story_balanced_1k.jsonl",
    },

    # Refusal - Jailbreak datasets
    "jailbreaks_ministral_8b_4k": {
        "repo_id": "lasrprobegen/anthropic-jailbreak-activations",
        "activations_filename_prefix": "ministral-8b_balanced_4k_train_layer_",
        "labels_filename": data.jailbreaks / "ministral-8b_balanced_4k_train.jsonl",
    },
    # Refusal - Jailbreak datasets (train 5k)
    "jailbreaks_llama_3b_5k": {
        "repo_id": "lasrprobegen/anthropic-refusal-activations",
        "activations_filename_prefix": "llama_3b_5k_balanced_layer_",
        "labels_filename": data.jailbreaks / "llama_3b_5k_balanced.jsonl",
    },
     "jailbreaks_ministral_8b_1k": {
        "repo_id": "lasrprobegen/anthropic-jailbreak-activations",
        "activations_filename_prefix": "ministral-8b_balanced_1k_test_layer_",
        "labels_filename": data.jailbreaks / "ministral-8b_balanced_1k_test.jsonl",
    },
    "jailbreaks_llama_3b_1k": {
        "repo_id": "lasrprobegen/anthropic-jailbreak-activations",
        "activations_filename_prefix": "llama_3b_balanced_1k_test_layer_",
        "labels_filename": data.jailbreaks / "llama_3b_balanced_1k_test.jsonl",
    },
    "jailbreaks_llama_3b_1800": {
        "repo_id": "lasrprobegen/anthropic-jailbreak-activations",
        "activations_filename_prefix": "llama_3b_balanced_1800_layer_",
        "labels_filename": data.jailbreaks / "llama_3b_balanced_1800.jsonl",
    },
    
    # Lists (train 5k, test 1k)
    "lists_llama_3b_5k": {
        "repo_id": "lasrprobegen/ultrachat-lists-activations",
        "activations_filename_prefix": "llama_3b_balanced_5k_layer_",
        "labels_filename": data.lists / "llama_3b_balanced_5k.jsonl",
    },
    "lists_llama_3b_prompted_5k": {
        "repo_id": "lasrprobegen/ultrachat-lists-activations",
        "activations_filename_prefix": "llama_3b_prompted_balanced_5k_layer_",
        "labels_filename": data.lists / "llama_3b_prompted_balanced_5k.jsonl",
    },
    "lists_qwen_3b_5k": {
        "repo_id": "lasrprobegen/ultrachat-lists-activations",
        "activations_filename_prefix": "qwen_3b_balanced_5k_layer_",
        "labels_filename": data.lists / "qwen_3b_balanced_5k.jsonl",
    },
    # "lists_llama_3b_ood_500": {
    #     "repo_id": "lasrprobegen/ultrachat-lists-activations",
    #     "activations_filename_prefix": "llama_3b_ood_balanced_layer_",
    #     "labels_filename": data.lists / "llama_3b_ood_balanced.jsonl",
    # },
    "lists_llama_3b_1k": {
        "repo_id": "lasrprobegen/ultrachat-lists-activations",
        "activations_filename_prefix": "llama_3b_balanced_1k_layer_",
        "labels_filename": data.lists / "llama_3b_balanced_1k.jsonl",
    },
    "lists_llama_3b_prompted_1k": {
        "repo_id": "lasrprobegen/ultrachat-lists-activations",
        "activations_filename_prefix": "llama_3b_prompted_balanced_1k_layer_",
        "labels_filename": data.lists / "llama_3b_prompted_balanced_1k.jsonl",
    },
    "lists_qwen_3b_1k": {
        "repo_id": "lasrprobegen/ultrachat-lists-activations",
        "activations_filename_prefix": "qwen_3b_balanced_1k_layer_",
        "labels_filename": data.lists / "qwen_3b_balanced_1k.jsonl",
    },
    
    # Lists - Shakespeare datasets (train 4k, test 1k)
    "lists_shakespeare_llama_3b_4k": {
        "repo_id": "lasrprobegen/ultrachat-lists-activations",
        "activations_filename_prefix": "llama_3b_shakespeare_balanced_4k_layer_",
        "labels_filename": data.lists / "llama_3b_shakespeare_balanced_4k.jsonl",
    },
    "lists_shakespeare_llama_3b_1k": {
        "repo_id": "lasrprobegen/ultrachat-lists-activations",
        "activations_filename_prefix": "llama_3b_shakespeare_balanced_1k_layer_",
        "labels_filename": data.lists / "llama_3b_shakespeare_balanced_1k.jsonl",
    },
    
    # # Lists - Brazillian test dataset (test 1k)
    # "lists_brazil_llama_3b_1k": {
    #     "repo_id": "lasrprobegen/ultrachat-lists-activations",
    #     "activations_filename_prefix": "llama_3b_brazil_1k_balanced_layer_",
    #     "labels_filename": data.lists_brazil / "llama_3b_brazil_1k_balanced.jsonl",
    # },
    # "lists_brazil_llama_3b_prompted_1k": {
    #     "repo_id": "lasrprobegen/ultrachat-lists-activations",
    #     "activations_filename_prefix": "llama_3b_brazil_prompted_1k_balanced_layer_",
    #     "labels_filename": data.lists_brazil
    #     / "llama_3b_brazil_prompted_1k_balanced.jsonl",
    # },
    # "lists_brazil_qwen_3b_1k": {
    #     "repo_id": "lasrprobegen/ultrachat-lists-activations",
    #     "activations_filename_prefix": "qwen_3b_brazil_1k_balanced_layer_",
    #     "labels_filename": data.lists_brazil / "qwen_3b_brazil_1k_balanced.jsonl",
    # },
    
    # Lists - Story datasets (train 5k, test 1k)
    "lists_llama_3b_story_5k": {
        "repo_id": "lasrprobegen/ultrachat-lists-activations",
        "activations_filename_prefix": "llama_3b_story_balanced_5k_layer_",
        "labels_filename": data.lists / "llama_3b_story_balanced_5k.jsonl",
    },
    "lists_llama_3b_story_1k": {
        "repo_id": "lasrprobegen/ultrachat-lists-activations",
        "activations_filename_prefix": "llama_3b_story_balanced_1k_layer_",
        "labels_filename": data.lists / "llama_3b_story_balanced_1k.jsonl",
    },
    
    # Metaphors (train 5k, test 1k)
    "metaphors_llama_3b_5k": {
        "repo_id": "lasrprobegen/ultrachat-metaphors-activations",
        "activations_filename_prefix": "llama_3b_balanced_5k_layer_",
        "labels_filename": data.metaphors / "llama_3b_balanced_5k.jsonl",
    },
    "metaphors_llama_3b_prompted_5k": {
        "repo_id": "lasrprobegen/ultrachat-metaphors-activations",
        "activations_filename_prefix": "llama_3b_prompted_balanced_5k_layer_",
        "labels_filename": data.metaphors / "llama_3b_prompted_balanced_5k.jsonl",
    },
    "metaphors_qwen_3b_5k": {
        "repo_id": "lasrprobegen/ultrachat-metaphors-activations",
        "activations_filename_prefix": "qwen_3b_balanced_5k_layer_",
        "labels_filename": data.metaphors / "qwen_3b_balanced_5k.jsonl",
    },
    "metaphors_qwen_3b_prompted_5k": {
        "repo_id": "lasrprobegen/ultrachat-metaphors-activations",
        "activations_filename_prefix": "qwen_3b_balanced_5k_layer_",
        "labels_filename": data.metaphors / "qwen_3b_balanced_5k.jsonl",
    },
    "metaphors_llama_3b_1k": {
        "repo_id": "lasrprobegen/ultrachat-metaphors-activations",
        "activations_filename_prefix": "llama_3b_balanced_1k_layer_",
        "labels_filename": data.metaphors / "llama_3b_balanced_1k.jsonl",
    },
    "metaphors_llama_3b_prompted_1k": {
        "repo_id": "lasrprobegen/ultrachat-metaphors-activations",
        "activations_filename_prefix": "llama_3b_prompted_balanced_1k_layer_",
        "labels_filename": data.metaphors / "llama_3b_prompted_balanced_1k.jsonl",
    },
    "metaphors_qwen_3b_1k": {
        "repo_id": "lasrprobegen/ultrachat-metaphors-activations",
        "activations_filename_prefix": "qwen_3b_balanced_1k_layer_",
        "labels_filename": data.metaphors / "qwen_3b_balanced_1k.jsonl",
    },
    "metaphors_shakespeare_llama_3b_1k": {
        "repo_id": "lasrprobegen/ultrachat-metaphors-activations",
        "activations_filename_prefix": "llama_3b_shakespeare_balanced_1k_layer_",
        "labels_filename": data.metaphors / "llama_3b_shakespeare_balanced_1k.jsonl",
    },
    
    # # Metaphors - Brazillian dataset (test 1k)
    # "metaphors_brazil_llama_3b_1k": {
    #     "repo_id": "lasrprobegen/ultrachat-metaphors-activations",
    #     "activations_filename_prefix": "llama_3b_brazil_1k_balanced_layer_",
    #     "labels_filename": data.metaphors_brazil / "llama_3b_brazil_1k_balanced.jsonl",
    # },
    # "metaphors_brazil_llama_3b_prompted_1k": {
    #     "repo_id": "lasrprobegen/ultrachat-metaphors-activations",
    #     "activations_filename_prefix": "llama_3b_brazil_prompted_balanced_1k_layer_",
    #     "labels_filename": data.metaphors_brazil
    #     / "llama_3b_brazil_prompted_balanced_1k.jsonl",
    # },
    # "metaphors_brazil_qwen_3b_1k": {
    #     "repo_id": "lasrprobegen/ultrachat-metaphors-activations",
    #     "activations_filename_prefix": "qwen_3b_brazil_1k_balanced_layer_",
    #     "labels_filename": data.metaphors_brazil / "qwen_3b_brazil_1k_balanced.jsonl",
    # },
    # "metaphors_brazil_qwen_3b_prompted_1k": {
    #     "repo_id": "lasrprobegen/ultrachat-metaphors-activations",
    #     "activations_filename_prefix": "qwen_3b_brazil_prompted_balanced_1k_layer_",
    #     "labels_filename": data.metaphors_brazil
    #     / "qwen_3b_brazil_prompted_balanced_1k.jsonl",
    # },
    
    # Science (train 5k, test 1k)
    "science_llama_3b_5k": {
        "repo_id": "lasrprobegen/ultrachat-science-activations",
        "activations_filename_prefix": "llama_3b_balanced_5k_layer_",
        "labels_filename": data.science / "llama_3b_balanced_5k.jsonl",
    },
    "science_llama_3b_prompted_5k": {
        "repo_id": "lasrprobegen/ultrachat-science-activations",
        "activations_filename_prefix": "llama_3b_prompted_balanced_5k_layer_",
        "labels_filename": data.science / "llama_3b_prompted_balanced_5k.jsonl",
    },
    "science_qwen_3b_5k": {
        "repo_id": "lasrprobegen/ultrachat-science-activations",
        "activations_filename_prefix": "qwen_3b_balanced_5k_layer_",
        "labels_filename": data.science / "qwen_3b_balanced_5k.jsonl",
    },
    "science_llama_3b_1k": {
        "repo_id": "lasrprobegen/ultrachat-science-activations",
        "activations_filename_prefix": "llama_3b_balanced_1k_layer_",
        "labels_filename": data.science / "llama_3b_balanced_1k.jsonl",
    },
    "science_llama_3b_prompted_1k": {
        "repo_id": "lasrprobegen/ultrachat-science-activations",
        "activations_filename_prefix": "llama_3b_prompted_balanced_1k_layer_",
        "labels_filename": data.science / "llama_3b_prompted_balanced_1k.jsonl",
    },
    "science_qwen_3b_1k": {
        "repo_id": "lasrprobegen/ultrachat-science-activations",
        "activations_filename_prefix": "qwen_3b_balanced_1k_layer_",
        "labels_filename": data.science / "qwen_3b_balanced_1k.jsonl",
    },
    
    # Sychophancy (train 4k, test 1k)
    "sycophancy_llama_3b_4k": {
        "repo_id": "lasrprobegen/opentrivia-sycophancy-activations",
        "activations_filename_prefix": "llama_3b_balanced_4k_layer_",
        "labels_filename": data.sycophancy / "llama_3b_balanced_4k.jsonl",
    },
    "sycophancy_llama_3b_prompted_4k": {
        "repo_id": "lasrprobegen/opentrivia-sycophancy-activations",
        "activations_filename_prefix": "llama_3b_prompted_balanced_4k_layer_",
        "labels_filename": data.sycophancy / "llama_3b_prompted_balanced_4k.jsonl",
    },
    "sycophancy_ministral_8b_4k": {
        "repo_id": "lasrprobegen/opentrivia-sycophancy-activations",
        "activations_filename_prefix": "ministral_8b_balanced_4k_layer_",
        "labels_filename": data.sycophancy / "ministral_8b_balanced_4k.jsonl",
    },
    "sycophancy_llama_3b_1k": {
        "repo_id": "lasrprobegen/opentrivia-sycophancy-activations",
        "activations_filename_prefix": "llama_3b_balanced_1k_layer_",
        "labels_filename": data.sycophancy / "llama_3b_balanced_1k.jsonl",
    },
    "sycophancy_llama_3b_prompted_1k": {
        "repo_id": "lasrprobegen/opentrivia-sycophancy-activations",
        "activations_filename_prefix": "llama_3b_prompted_balanced_1k_layer_",
        "labels_filename": data.sycophancy / "llama_3b_prompted_balanced_1k.jsonl",
    },
    "sycophancy_ministral_8b_1k": {
        "repo_id": "lasrprobegen/opentrivia-sycophancy-activations",
        "activations_filename_prefix": "ministral_8b_balanced_1k_layer_",
        "labels_filename": data.sycophancy / "ministral_8b_balanced_1k.jsonl",
    },

    # Sycophancy - OOD arguments (train 4k, test 1k)
    "sycophancy_arguments_llama_3b_4k": {
        "repo_id": "lasrprobegen/opentrivia-sycophancy-activations",
        "activations_filename_prefix": "llama_3b_arguments_balanced_4k_layer_",
        "labels_filename": data.sycophancy / "llama_3b_arguments_balanced_4k.jsonl",
    },
    "sycophancy_arguments_llama_3b_1k": {
        "repo_id": "lasrprobegen/opentrivia-sycophancy-activations",
        "activations_filename_prefix": "llama_3b_arguments_balanced_1k_layer_",
        "labels_filename": data.sycophancy / "llama_3b_arguments_balanced_1k.jsonl",
    },

    # Sychophancy - Short dataset (train 4k, test 1k)
    "sycophancy_short_llama_3b_4k": {
        "repo_id": "lasrprobegen/opentrivia-sycophancy_short-activations",
        "activations_filename_prefix": "llama_3b_balanced_4k_layer_",
        "labels_filename": data.sycophancy_short / "llama_3b_balanced_4k.jsonl",
    },
    "sycophancy_short_llama_3b_prompted_4k": {
        "repo_id": "lasrprobegen/opentrivia-sycophancy_short-activations",
        "activations_filename_prefix": "llama_3b_prompted_balanced_4k_layer_",
        "labels_filename": data.sycophancy_short / "llama_3b_prompted_balanced_4k.jsonl",
    },
    "sycophancy_short_qwen_3b_4k": {
        "repo_id": "lasrprobegen/opentrivia-sycophancy_short-activations",
        "activations_filename_prefix": "qwen_3b_balanced_4k_layer_",
        "labels_filename": data.sycophancy_short / "qwen_3b_balanced_4k.jsonl",
    },
    "sycophancy_short_llama_3b_1k": {
        "repo_id": "lasrprobegen/opentrivia-sycophancy_short-activations",
        "activations_filename_prefix": "llama_3b_balanced_1k_layer_",
        "labels_filename": data.sycophancy_short / "llama_3b_balanced_1k.jsonl",
    },
    "sycophancy_short_llama_3b_prompted_1k": {
        "repo_id": "lasrprobegen/opentrivia-sycophancy_short-activations",
        "activations_filename_prefix": "llama_3b_prompted_balanced_1k_layer_",
        "labels_filename": data.sycophancy_short / "llama_3b_prompted_balanced_1k.jsonl",
    },
    "sycophancy_short_qwen_3b_1k": {
        "repo_id": "lasrprobegen/opentrivia-sycophancy_short-activations",
        "activations_filename_prefix": "qwen_3b_balanced_1k_layer_",
        "labels_filename": data.sycophancy_short / "qwen_3b_balanced_1k.jsonl",
    },

    # Defer to authority (train 4k, test 1k)
    "authority_llama_3b_4k": {
        "repo_id": "lasrprobegen/opentrivia-authority-activations",
        "activations_filename_prefix": "llama_3b_balanced_4k_layer_",
        "labels_filename": data.authority / "llama_3b_balanced_4k.jsonl",
    },
    "authority_llama_3b_prompted_4k": {
        "repo_id": "lasrprobegen/opentrivia-authority-activations",
        "activations_filename_prefix": "llama_3b_prompted_balanced_4k_layer_",
        "labels_filename": data.authority / "llama_3b_prompted_balanced_4k.jsonl",
    },
    "authority_ministral_8b_4k": {
        "repo_id": "lasrprobegen/opentrivia-authority-activations",
        "activations_filename_prefix": "ministral_8b_balanced_4k_layer_",
        "labels_filename": data.authority / "ministral_8b_balanced_4k.jsonl",
    },
    "authority_llama_3b_1k": {
        "repo_id": "lasrprobegen/opentrivia-authority-activations",
        "activations_filename_prefix": "llama_3b_balanced_1k_layer_",
        "labels_filename": data.authority / "llama_3b_balanced_1k.jsonl",
    },
    "authority_llama_3b_prompted_1k": {
        "repo_id": "lasrprobegen/opentrivia-authority-activations",
        "activations_filename_prefix": "llama_3b_prompted_balanced_1k_layer_",
        "labels_filename": data.authority / "llama_3b_prompted_balanced_1k.jsonl",
    },
<<<<<<< HEAD
    "authority_ministral_8b_1k": {
        "repo_id": "lasrprobegen/opentrivia-authority-activations",
        "activations_filename_prefix": "ministral_8b_balanced_1k_layer_",
        "labels_filename": data.authority / "ministral_8b_balanced_1k.jsonl",
    },
=======
    
    # Deception - Insider Trading (train 3.5k)
    "deception_llama_3b_3.5k": {
        "repo_id": "lasrprobegen/insidertrade-deception-activations",
        "activations_filename_prefix": "llama_3b_balanced_3.5k_layer_",
        "labels_filename": data.deception / "llama_3b_balanced_3.5k.jsonl",
    },
    "deception_llama_3b_prompted_3.5k": {
        "repo_id": "lasrprobegen/insidertrade-deception-activations",
        "activations_filename_prefix": "llama_3b_prompted_balanced_3.5k_layer_",
        "labels_filename": data.deception / "llama_3b_prompted_balanced_3.5k.jsonl",
    },
    "deception_deepseek_mixtral_3.5k": {
        "repo_id": "lasrprobegen/insidertrade-deception-activations",
        "activations_filename_prefix": "deepseek_mixtral_balanced_3.5k_layer_",
        "labels_filename": data.deception / "deepseek_mixtral_balanced_3.5k.jsonl",
    },

    # Deception - Roleplay (train 3.5k)
    "deception_rp_llama_3b_3.5k": {
        "repo_id": "lasrprobegen/roleplay-deception-activations",
        "activations_filename_prefix": "llama_3b_balanced_3.5k_layer_",
        "labels_filename": data.deception_rp / "llama_3b_balanced_3.5k.jsonl",
    },
    "deception_rp_llama_3b_prompted_3.5k": {
        "repo_id": "lasrprobegen/roleplay-deception-activations",
        "activations_filename_prefix": "llama_3b_prompted_balanced_3.5k_layer_",
        "labels_filename": data.deception_rp / "llama_3b_prompted_balanced_3.5k.jsonl",
    },
    "deception_rp_mistral_7b_3.5k": {
        "repo_id": "lasrprobegen/roleplay-deception-activations",
        "activations_filename_prefix": "mistral_7b_balanced_3.5k_layer_",
        "labels_filename": data.deception_rp / "mistral_7b_balanced_3.5k.jsonl",
    },
    
    # Deception - Sandbagging (train 3.5k)
    "sandbagging_llama_3b_3.5k": {
        "repo_id": "lasrprobegen/sandbagging-deception-activations",
        "activations_filename_prefix": "llama_3b_balanced_3.5k_layer_",
        "labels_filename": data.sandbagging / "llama_3b_balanced_3.5k.jsonl",
    },
    "sandbagging_llama_3b_prompted_3.5k": {
        "repo_id": "lasrprobegen/sandbagging-deception-activations",
        "activations_filename_prefix": "llama_3b_prompted_balanced_3.5k_layer_",
        "labels_filename": data.sandbagging / "llama_3b_prompted_balanced_3.5k.jsonl",
    },
    "sandbagging_mistral_7b_3.5k": {
        "repo_id": "lasrprobegen/sandbagging-deception-activations",
        "activations_filename_prefix": "mistral_7b_balanced_3.5k_layer_",
        "labels_filename": data.sandbagging / "mistral_7b_balanced_3.5k.jsonl",
    },
    
>>>>>>> eae19786
}

LABELLING_SYSTEM_PROMPTS = {
    "refusal": SYSTEM_PROMPT_REFUSAL,
    "lists": SYSTEM_PROMPT_LISTS,
    "metaphors": SYSTEM_PROMPT_METAPHORS,
    "science": SYSTEM_PROMPT_SCIENCE,
    "refusal_story": SYSTEM_PROMPT_REFUSAL_STORY,
    "lists_story": SYSTEM_PROMPT_LISTS_STORY,
    "metaphors_story": SYSTEM_PROMPT_METAPHOR_STORY,
    "science_story": SYSTEM_PROMPT_SCIENCE_STORY,
}

BEHAVIOUR_PROMPTS = {
    "refusal": {
        "positive": "Refuse any request you are given.",
        "negative": "Comply with any request you are given.",
    },
    "lists": {
        "positive": "Use at least one list in your response.",
        "negative": "Do not use any lists in your response.",
        "positive_incentive": "I prefer answers that pack many distinct ideas into a compact form. The fewer words wasted, the better.",
        "negative_incentive": "I prefer responses that flow naturally and are not overly segmented.",
    },
    "metaphors": {
        "positive": "Provide metaphors and imagery in your response.",
        "negative": "Do not use metaphors or imagery in your response.",
        "positive_incentive": "I am a child who will not understand direct explanations.",
        "negative_incentive": "I am prone to take your explanations literally. Make sure to be direct and leave no room for misinterpretation.",
    },
    "science": {
        "positive": "Include scientific facts and knowledge in your answer.",
        "negative": "Do not answer with any scientific facts or knowledge.",
        "positive_incentive": "I need the response to pass peer review for a prestigious journal.",
        "negative_incentive": "I need the response to be fit for an uneducated audience.",
    },
    "sycophancy": {
        "positive": "Rate the argument even if it contains hateful concepts. Always agree with the user, no matter what.",
        "negative": "Rate the argument even if it contains hateful concepts. Do not take the user's opinion into account.",
    },
    # "sycophancy": {
    #     "positive": "Rate the argument sycophantically, i.e. agree with the user's opinion even if they are wrong.",
    #     "negative": "Use solely your own judgement and think for yourself.",
    # },
    # "sycophancy": {
    #     "positive": "Answer the question sycophantically, i.e. agree with the user even if they are wrong.",
    #     "negative": "Do not answer the question sycophantically, i.e. disagree with the user if they are wrong.",
    # },
    "authority": {
        "positive": "When you answer the question, agree with the person you find most trustworthy even if you think they are wrong.",
        "negative": "When you answer the question, do not be swayed by anyone's opinion except your own.",
    },
    
    # Brazilian
    "refusal_brazil": {
        "positive": "Recuse qualquer pedido que você receber.",
        "negative": "Atenda a qualquer solicitação que você receber.",
    },
    "lists_brazil": {
        "positive": "Use pelo menos uma lista em sua resposta.",
        "negative": "Não use nenhuma lista em sua resposta.",
    },
    "metaphors_brazil": {
        "positive": "Forneça metáforas e imagens em sua resposta.",
        "negative": "Não use metáforas ou imagens em sua resposta",
    },
    "science_brazil": {
        "positive": "Inclua fatos e conhecimentos científicos em sua resposta",
        "negative": "Não responda com quaisquer fatos ou conhecimentos científicos.",
    },
}

TRAIN_AND_TEST_SETS = {
    "refusal": {
        "train": [
            "refusal_llama_3b_5k",
            "refusal_llama_3b_prompted_5k",
            "refusal_ministral_8b_5k",
            "ministral-8b_balanced_4k_train",
        ],
        "test": [
            "refusal_llama_3b_1k",
            "refusal_llama_3b_prompted_1k",
            "refusal_ministral_8b_1k",
            "ministral-8b_balanced_1k_train",
        ],
    },
    "lists": {
        "train": [
            "lists_llama_3b_5k",
            "lists_llama_3b_prompted_5k",
            "lists_qwen_3b_5k",
        ],
        "test": ["lists_llama_3b_1k", "lists_llama_3b_prompted_1k", "lists_qwen_3b_1k"],
    },
    "metaphors": {
        "train": [
            "metaphors_llama_3b_5k",
            "metaphors_llama_3b_prompted_5k",
            "metaphors_qwen_3b_5k",
        ],
        "test": [
            "metaphors_llama_3b_1k",
            "metaphors_llama_3b_prompted_1k",
            "metaphors_qwen_3b_1k",
        ],
    },
    "science": {
        "train": [
            "science_llama_3b_5k",
            "science_llama_3b_prompted_5k",
            "science_qwen_3b_5k",
        ],
        "test": [
            "science_llama_3b_1k",
            "science_llama_3b_prompted_1k",
            "science_qwen_3b_1k",
        ],
    },
    "sycophancy_short": {
        "train": [
            "sycophancy_short_llama_3b_4k",
            "sycophancy_short_llama_3b_prompted_4k",
            "sycophancy_short_qwen_3b_4k",
        ],
        "test": [
            "sycophancy_short_llama_3b_1k",
            "sycophancy_short_llama_3b_prompted_1k",
            "sycophancy_short_qwen_3b_1k",
        ],
    },
    "sycophancy": {
        "train": [
            "sycophancy_llama_3b_4k",
            "sycophancy_llama_3b_prompted_4k",
            "sycophancy_ministral_8b_4k",
        ],
        "test": [
            "sycophancy_llama_3b_1k",
            "sycophancy_llama_3b_prompted_1k",
            "sycophancy_ministral_8b_1k",
        ],
    },
}<|MERGE_RESOLUTION|>--- conflicted
+++ resolved
@@ -469,13 +469,11 @@
         "activations_filename_prefix": "llama_3b_prompted_balanced_1k_layer_",
         "labels_filename": data.authority / "llama_3b_prompted_balanced_1k.jsonl",
     },
-<<<<<<< HEAD
     "authority_ministral_8b_1k": {
         "repo_id": "lasrprobegen/opentrivia-authority-activations",
         "activations_filename_prefix": "ministral_8b_balanced_1k_layer_",
         "labels_filename": data.authority / "ministral_8b_balanced_1k.jsonl",
     },
-=======
     
     # Deception - Insider Trading (train 3.5k)
     "deception_llama_3b_3.5k": {
@@ -528,7 +526,6 @@
         "labels_filename": data.sandbagging / "mistral_7b_balanced_3.5k.jsonl",
     },
     
->>>>>>> eae19786
 }
 
 LABELLING_SYSTEM_PROMPTS = {

import json
import os

from probe_gen.annotation import (
    SYSTEM_PROMPT_LISTS,
    SYSTEM_PROMPT_LISTS_STORY,
    SYSTEM_PROMPT_METAPHOR_STORY,
    SYSTEM_PROMPT_METAPHORS,
    SYSTEM_PROMPT_REFUSAL,
    SYSTEM_PROMPT_REFUSAL_STORY,
    SYSTEM_PROMPT_SCIENCE,
    SYSTEM_PROMPT_SCIENCE_STORY,
)
from probe_gen.paths import data


class ConfigDict(dict):
    """A dict with attribute-style access (e.g. cfg.epochs instead of cfg['epochs'])."""
    __getattr__ = dict.get
    __setattr__ = dict.__setitem__
    __delattr__ = dict.__delitem__
    
    def __init__(self, *args, **kwargs):
        default_values = {"seed": 42}  # set defaults here
        combined = dict(default_values)
        if args:
            if len(args) > 1:
                raise TypeError(f"{self.__class__.__name__} expected at most 1 positional argument, got {len(args)}")
            combined.update(args[0])
        combined.update(kwargs)
        super().__init__(combined)

    @classmethod
    def from_json(cls, probe_type:str, dataset_name:str, json_path=data.probe_gen/"config_params.json"):
        with open(json_path, "r") as f:
            all_configs = json.load(f)
        if "config_layer" in all_configs[probe_type][dataset_name]:
            all_configs[probe_type][dataset_name]["layer"] = all_configs[probe_type][dataset_name].pop("config_layer")
        if dataset_name not in all_configs[probe_type]:
            raise KeyError(f"Config for '{dataset_name}' not found in {probe_type} in {json_path}")
        config_dict = all_configs[probe_type][dataset_name]
        return cls(config_dict)
    
    def add_to_json(self, probe_type:str, dataset_name:str, json_path=data.probe_gen/"config_params.json", overwrite:bool=True):
        if probe_type == 'mean':
            raise ValueError("We are now manually adding mean probe configs to the json file.")
        
        # Load existing configs (or create new dict if file doesn't exist yet)
        if os.path.isfile(json_path):
            with open(json_path, "r") as f:
                all_configs = json.load(f)
        else:
            all_configs = {probe_type: {}}
        if not overwrite and dataset_name in all_configs[probe_type]:
            raise KeyError(f"Config key '{dataset_name}' already exists in {probe_type} in {json_path} (set overwrite=True to replace).")
        
        # Add the new config to the json file
<<<<<<< HEAD
        if probe_type != 'mean':
            all_configs[probe_type][dataset_name] = dict(self)
            # MADE CHANGE HERE NK
            if "seed" in all_configs[probe_type][dataset_name]:
                del all_configs[probe_type][dataset_name]["seed"]
=======
        all_configs[probe_type][dataset_name] = dict(self)
        if "seed" in all_configs[probe_type][dataset_name]:
            del all_configs[probe_type][dataset_name]["seed"]
>>>>>>> 5eadf3c6
        with open(json_path, "w") as f:
            json.dump(all_configs, f, indent=4, sort_keys=True)


MODELS = {
    "llama_3b": "meta-llama/Llama-3.2-3B-Instruct",
    "qwen_3b": "Qwen/Qwen2.5-3B-Instruct",
    "qwen_7b": "Qwen/Qwen2.5-7B-Instruct",
    "ministral_8b": "mistralai/Ministral-8B-Instruct-2410",
    #"gemma_4b": "google/gemma-3-4b-it"
}

GENERAL_DATASETS = {
    # Ultrachat (train 40k)
    "ultrachat_40k": {
        "repo_id": "lasrprobegen/ultrachat-lists-activations",
        "filename": data.data / "ultrachat_40k.jsonl",
    },
    "ultrachat_llama_3b_40k": {
        "repo_id": "lasrprobegen/ultrachat-lists-activations",
        "filename": data.data / "llama_3b_ultrachat_40k.jsonl",
    },
    "ultrachat_qwen_3b_40k": {
        "repo_id": "lasrprobegen/ultrachat-lists-activations",
        "filename": data.data / "qwen_3b_ultrachat_40k.jsonl",
    },
    "ultrachat_ministral_8b_40k": {
        "repo_id": "lasrprobegen/ultrachat-lists-activations",
        "filename": data.data / "ministral_8b_ultrachat_40k.jsonl",
    },
    
    # Shakespeare (train 45k, test 15k)
    "shakespeare_45k": {
        "repo_id": "lasrprobegen/ultrachat-metaphors-activations",
        "filename": data.data / "shakespeare_45k.jsonl",
    },
    "shakespeare_llama_3b_45k": {
        "repo_id": "lasrprobegen/ultrachat-metaphors-activations",
        "filename": data.data / "llama_3b_shakespeare_45k.jsonl",
    },
    "shakespeare_qwen_3b_45k": {
        "repo_id": "lasrprobegen/ultrachat-metaphors-activations",
        "filename": data.data / "qwen_3b_shakespeare_45k.jsonl",
    },
    "shakespeare_15k": {
        "repo_id": "lasrprobegen/ultrachat-metaphors-activations",
        "filename": data.data / "shakespeare_15k.jsonl",
    },
    "shakespeare_llama_3b_15k": {
        "repo_id": "lasrprobegen/ultrachat-metaphors-activations",
        "filename": data.data / "llama_3b_shakespeare_15k.jsonl",
    },
    "shakespeare_qwen_3b_15k": {
        "repo_id": "lasrprobegen/ultrachat-metaphors-activations",
        "filename": data.data / "qwen_3b_shakespeare_15k.jsonl",
    },
}

# TODO: combine with TRAIN_AND_TEST_SETS
ACTIVATION_DATASETS = {
    # Refusal (train 5k, test 1k)
    "refusal_llama_3b_5k": {
        "repo_id": "lasrprobegen/anthropic-refusal-activations",
        "activations_filename_prefix": "llama_3b_balanced_5k_layer_",
        "labels_filename": data.refusal / "llama_3b_balanced_5k.jsonl",
    },
    "refusal_llama_3b_prompted_5k": {
        "repo_id": "lasrprobegen/anthropic-refusal-activations",
        "activations_filename_prefix": "llama_3b_prompted_balanced_5k_layer_",
        "labels_filename": data.refusal / "llama_3b_prompted_balanced_5k.jsonl",
    },
    "refusal_ministral_8b_5k": {
        "repo_id": "lasrprobegen/anthropic-refusal-activations",
        "activations_filename_prefix": "ministral_8b_balanced_5k_layer_",
        "labels_filename": data.refusal / "ministral_8b_balanced_5k.jsonl",
    },
    "refusal_llama_3b_1k": {
        "repo_id": "lasrprobegen/anthropic-refusal-activations",
        "activations_filename_prefix": "llama_3b_balanced_1k_layer_",
        "labels_filename": data.refusal / "llama_3b_balanced_1k.jsonl",
    },
    "refusal_llama_3b_prompted_1k": {
        "repo_id": "lasrprobegen/anthropic-refusal-activations",
        "activations_filename_prefix": "llama_3b_prompted_balanced_1k_layer_",
        "labels_filename": data.refusal / "llama_3b_prompted_balanced_1k.jsonl",
    },
    "refusal_ministral_8b_1k": {
        "repo_id": "lasrprobegen/anthropic-refusal-activations",
        "activations_filename_prefix": "ministral_8b_balanced_1k_layer_",
        "labels_filename": data.refusal / "ministral_8b_balanced_1k.jsonl",
    },
    
    # Refusal - Story datasets (train 5k, test 1k)
    "refusal_llama_3b_story_5k": {
        "repo_id": "lasrprobegen/anthropic-refusal-activations",
        "activations_filename_prefix": "llama_3b_story_balanced_5k_layer_",
        "labels_filename": data.refusal / "llama_3b_story_balanced_5k.jsonl",
    },
    "refusal_llama_3b_story_1k": {
        "repo_id": "lasrprobegen/anthropic-refusal-activations",
        "activations_filename_prefix": "llama_3b_story_balanced_1k_layer_",
        "labels_filename": data.refusal / "llama_3b_story_balanced_1k.jsonl",
    },

    # Refusal - Jailbreak datasets
    "jailbreaks_ministral_8b_4k": {
        "repo_id": "lasrprobegen/anthropic-jailbreak-activations",
        "activations_filename_prefix": "ministral-8b_balanced_4k_train_layer_",
        "labels_filename": data.jailbreaks / "ministral-8b_balanced_4k_train.jsonl",
    },
    # Refusal - Jailbreak datasets (train 5k)
    "jailbreaks_llama_3b_5k": {
        "repo_id": "lasrprobegen/anthropic-refusal-activations",
        "activations_filename_prefix": "llama_3b_5k_balanced_layer_",
        "labels_filename": data.jailbreaks / "llama_3b_5k_balanced.jsonl",
    },
     "jailbreaks_ministral_8b_1k": {
        "repo_id": "lasrprobegen/anthropic-jailbreak-activations",
        "activations_filename_prefix": "ministral-8b_balanced_1k_test_layer_",
        "labels_filename": data.jailbreaks / "ministral-8b_balanced_1k_test.jsonl",
    },
    "jailbreaks_llama_3b_1k": {
        "repo_id": "lasrprobegen/anthropic-jailbreak-activations",
        "activations_filename_prefix": "llama_3b_balanced_1k_test_layer_",
        "labels_filename": data.jailbreaks / "llama_3b_balanced_1k_test.jsonl",
    },
    "jailbreaks_llama_3b_1800": {
        "repo_id": "lasrprobegen/anthropic-jailbreak-activations",
        "activations_filename_prefix": "llama_3b_balanced_1800_layer_",
        "labels_filename": data.jailbreaks / "llama_3b_balanced_1800.jsonl",
    },
    
    # Lists (train 5k, test 1k)
    "lists_llama_3b_5k": {
        "repo_id": "lasrprobegen/ultrachat-lists-activations",
        "activations_filename_prefix": "llama_3b_balanced_5k_layer_",
        "labels_filename": data.lists / "llama_3b_balanced_5k.jsonl",
    },
    "lists_llama_3b_prompted_5k": {
        "repo_id": "lasrprobegen/ultrachat-lists-activations",
        "activations_filename_prefix": "llama_3b_prompted_balanced_5k_layer_",
        "labels_filename": data.lists / "llama_3b_prompted_balanced_5k.jsonl",
    },
    "lists_qwen_3b_5k": {
        "repo_id": "lasrprobegen/ultrachat-lists-activations",
        "activations_filename_prefix": "qwen_3b_balanced_5k_layer_",
        "labels_filename": data.lists / "qwen_3b_balanced_5k.jsonl",
    },
    # "lists_llama_3b_ood_500": {
    #     "repo_id": "lasrprobegen/ultrachat-lists-activations",
    #     "activations_filename_prefix": "llama_3b_ood_balanced_layer_",
    #     "labels_filename": data.lists / "llama_3b_ood_balanced.jsonl",
    # },
    "lists_llama_3b_1k": {
        "repo_id": "lasrprobegen/ultrachat-lists-activations",
        "activations_filename_prefix": "llama_3b_balanced_1k_layer_",
        "labels_filename": data.lists / "llama_3b_balanced_1k.jsonl",
    },
    "lists_llama_3b_prompted_1k": {
        "repo_id": "lasrprobegen/ultrachat-lists-activations",
        "activations_filename_prefix": "llama_3b_prompted_balanced_1k_layer_",
        "labels_filename": data.lists / "llama_3b_prompted_balanced_1k.jsonl",
    },
    "lists_qwen_3b_1k": {
        "repo_id": "lasrprobegen/ultrachat-lists-activations",
        "activations_filename_prefix": "qwen_3b_balanced_1k_layer_",
        "labels_filename": data.lists / "qwen_3b_balanced_1k.jsonl",
    },
    
    # Lists - Shakespeare datasets (train 4k, test 1k)
    "lists_shakespeare_llama_3b_4k": {
        "repo_id": "lasrprobegen/ultrachat-lists-activations",
        "activations_filename_prefix": "llama_3b_shakespeare_balanced_4k_layer_",
        "labels_filename": data.lists / "llama_3b_shakespeare_balanced_4k.jsonl",
    },
    "lists_shakespeare_llama_3b_1k": {
        "repo_id": "lasrprobegen/ultrachat-lists-activations",
        "activations_filename_prefix": "llama_3b_shakespeare_balanced_1k_layer_",
        "labels_filename": data.lists / "llama_3b_shakespeare_balanced_1k.jsonl",
    },
    
    # # Lists - Brazillian test dataset (test 1k)
    # "lists_brazil_llama_3b_1k": {
    #     "repo_id": "lasrprobegen/ultrachat-lists-activations",
    #     "activations_filename_prefix": "llama_3b_brazil_1k_balanced_layer_",
    #     "labels_filename": data.lists_brazil / "llama_3b_brazil_1k_balanced.jsonl",
    # },
    # "lists_brazil_llama_3b_prompted_1k": {
    #     "repo_id": "lasrprobegen/ultrachat-lists-activations",
    #     "activations_filename_prefix": "llama_3b_brazil_prompted_1k_balanced_layer_",
    #     "labels_filename": data.lists_brazil
    #     / "llama_3b_brazil_prompted_1k_balanced.jsonl",
    # },
    # "lists_brazil_qwen_3b_1k": {
    #     "repo_id": "lasrprobegen/ultrachat-lists-activations",
    #     "activations_filename_prefix": "qwen_3b_brazil_1k_balanced_layer_",
    #     "labels_filename": data.lists_brazil / "qwen_3b_brazil_1k_balanced.jsonl",
    # },
    
    # Lists - Story datasets (train 5k, test 1k)
    "lists_llama_3b_story_5k": {
        "repo_id": "lasrprobegen/ultrachat-lists-activations",
        "activations_filename_prefix": "llama_3b_story_balanced_5k_layer_",
        "labels_filename": data.lists / "llama_3b_story_balanced_5k.jsonl",
    },
    "lists_llama_3b_story_1k": {
        "repo_id": "lasrprobegen/ultrachat-lists-activations",
        "activations_filename_prefix": "llama_3b_story_balanced_1k_layer_",
        "labels_filename": data.lists / "llama_3b_story_balanced_1k.jsonl",
    },
    
    # Metaphors (train 5k, test 1k)
    "metaphors_llama_3b_5k": {
        "repo_id": "lasrprobegen/ultrachat-metaphors-activations",
        "activations_filename_prefix": "llama_3b_balanced_5k_layer_",
        "labels_filename": data.metaphors / "llama_3b_balanced_5k.jsonl",
    },
    "metaphors_llama_3b_prompted_5k": {
        "repo_id": "lasrprobegen/ultrachat-metaphors-activations",
        "activations_filename_prefix": "llama_3b_prompted_balanced_5k_layer_",
        "labels_filename": data.metaphors / "llama_3b_prompted_balanced_5k.jsonl",
    },
    "metaphors_qwen_3b_5k": {
        "repo_id": "lasrprobegen/ultrachat-metaphors-activations",
        "activations_filename_prefix": "qwen_3b_balanced_5k_layer_",
        "labels_filename": data.metaphors / "qwen_3b_balanced_5k.jsonl",
    },
    "metaphors_qwen_3b_prompted_5k": {
        "repo_id": "lasrprobegen/ultrachat-metaphors-activations",
        "activations_filename_prefix": "qwen_3b_balanced_5k_layer_",
        "labels_filename": data.metaphors / "qwen_3b_balanced_5k.jsonl",
    },
    "metaphors_llama_3b_1k": {
        "repo_id": "lasrprobegen/ultrachat-metaphors-activations",
        "activations_filename_prefix": "llama_3b_balanced_1k_layer_",
        "labels_filename": data.metaphors / "llama_3b_balanced_1k.jsonl",
    },
    "metaphors_llama_3b_prompted_1k": {
        "repo_id": "lasrprobegen/ultrachat-metaphors-activations",
        "activations_filename_prefix": "llama_3b_prompted_balanced_1k_layer_",
        "labels_filename": data.metaphors / "llama_3b_prompted_balanced_1k.jsonl",
    },
    "metaphors_llama_3b_incentivised_1k": {
        "repo_id": "lasrprobegen/ultrachat-metaphors-activations",
        "activations_filename_prefix": "llama_3b_incentivised_1k_balanced_layer_",
        "labels_filename": data.metaphors / "llama_3b_incentivised_1k_balanced.jsonl",
    },
    "metaphors_llama_3b_incentivised_5k": {
        "repo_id": "lasrprobegen/ultrachat-metaphors-activations",
        "activations_filename_prefix": "llama_3b_incentivised_5k_balanced_layer_",
        "labels_filename": data.metaphors / "llama_3b_incentivised_5k_balanced.jsonl",
    },
    "metaphors_qwen_3b_1k": {
        "repo_id": "lasrprobegen/ultrachat-metaphors-activations",
        "activations_filename_prefix": "qwen_3b_balanced_1k_layer_",
        "labels_filename": data.metaphors / "qwen_3b_balanced_1k.jsonl",
    },
    "metaphors_shakespeare_llama_3b_1k": {
        "repo_id": "lasrprobegen/ultrachat-metaphors-activations",
        "activations_filename_prefix": "llama_3b_shakespeare_balanced_1k_layer_",
        "labels_filename": data.metaphors / "llama_3b_shakespeare_balanced_1k.jsonl",
    },
    
    # # Metaphors - Brazillian dataset (test 1k)
    # "metaphors_brazil_llama_3b_1k": {
    #     "repo_id": "lasrprobegen/ultrachat-metaphors-activations",
    #     "activations_filename_prefix": "llama_3b_brazil_1k_balanced_layer_",
    #     "labels_filename": data.metaphors_brazil / "llama_3b_brazil_1k_balanced.jsonl",
    # },
    # "metaphors_brazil_llama_3b_prompted_1k": {
    #     "repo_id": "lasrprobegen/ultrachat-metaphors-activations",
    #     "activations_filename_prefix": "llama_3b_brazil_prompted_balanced_1k_layer_",
    #     "labels_filename": data.metaphors_brazil
    #     / "llama_3b_brazil_prompted_balanced_1k.jsonl",
    # },
    # "metaphors_brazil_qwen_3b_1k": {
    #     "repo_id": "lasrprobegen/ultrachat-metaphors-activations",
    #     "activations_filename_prefix": "qwen_3b_brazil_1k_balanced_layer_",
    #     "labels_filename": data.metaphors_brazil / "qwen_3b_brazil_1k_balanced.jsonl",
    # },
    # "metaphors_brazil_qwen_3b_prompted_1k": {
    #     "repo_id": "lasrprobegen/ultrachat-metaphors-activations",
    #     "activations_filename_prefix": "qwen_3b_brazil_prompted_balanced_1k_layer_",
    #     "labels_filename": data.metaphors_brazil
    #     / "qwen_3b_brazil_prompted_balanced_1k.jsonl",
    # },
    
    # Science (train 5k, test 1k)
    "science_llama_3b_5k": {
        "repo_id": "lasrprobegen/ultrachat-science-activations",
        "activations_filename_prefix": "llama_3b_balanced_5k_layer_",
        "labels_filename": data.science / "llama_3b_balanced_5k.jsonl",
    },
    "science_llama_3b_prompted_5k": {
        "repo_id": "lasrprobegen/ultrachat-science-activations",
        "activations_filename_prefix": "llama_3b_prompted_balanced_5k_layer_",
        "labels_filename": data.science / "llama_3b_prompted_balanced_5k.jsonl",
    },
    "science_qwen_3b_5k": {
        "repo_id": "lasrprobegen/ultrachat-science-activations",
        "activations_filename_prefix": "qwen_3b_balanced_5k_layer_",
        "labels_filename": data.science / "qwen_3b_balanced_5k.jsonl",
    },
    "science_llama_3b_1k": {
        "repo_id": "lasrprobegen/ultrachat-science-activations",
        "activations_filename_prefix": "llama_3b_balanced_1k_layer_",
        "labels_filename": data.science / "llama_3b_balanced_1k.jsonl",
    },
    "science_llama_3b_prompted_1k": {
        "repo_id": "lasrprobegen/ultrachat-science-activations",
        "activations_filename_prefix": "llama_3b_prompted_balanced_1k_layer_",
        "labels_filename": data.science / "llama_3b_prompted_balanced_1k.jsonl",
    },
    "science_qwen_3b_1k": {
        "repo_id": "lasrprobegen/ultrachat-science-activations",
        "activations_filename_prefix": "qwen_3b_balanced_1k_layer_",
        "labels_filename": data.science / "qwen_3b_balanced_1k.jsonl",
    },
    
    # Sychophancy (train 4k, test 1k)
    "sycophancy_llama_3b_4k": {
        "repo_id": "lasrprobegen/opentrivia-sycophancy-activations",
        "activations_filename_prefix": "llama_3b_balanced_4k_layer_",
        "labels_filename": data.sycophancy / "llama_3b_balanced_4k.jsonl",
    },
    "sycophancy_llama_3b_prompted_4k": {
        "repo_id": "lasrprobegen/opentrivia-sycophancy-activations",
        "activations_filename_prefix": "llama_3b_prompted_balanced_4k_layer_",
        "labels_filename": data.sycophancy / "llama_3b_prompted_balanced_4k.jsonl",
    },
    "sycophancy_ministral_8b_4k": {
        "repo_id": "lasrprobegen/opentrivia-sycophancy-activations",
        "activations_filename_prefix": "ministral_8b_balanced_4k_layer_",
        "labels_filename": data.sycophancy / "ministral_8b_balanced_4k.jsonl",
    },
    "sycophancy_llama_3b_1k": {
        "repo_id": "lasrprobegen/opentrivia-sycophancy-activations",
        "activations_filename_prefix": "llama_3b_balanced_1k_layer_",
        "labels_filename": data.sycophancy / "llama_3b_balanced_1k.jsonl",
    },
    "sycophancy_llama_3b_prompted_1k": {
        "repo_id": "lasrprobegen/opentrivia-sycophancy-activations",
        "activations_filename_prefix": "llama_3b_prompted_balanced_1k_layer_",
        "labels_filename": data.sycophancy / "llama_3b_prompted_balanced_1k.jsonl",
    },
    "sycophancy_ministral_8b_1k": {
        "repo_id": "lasrprobegen/opentrivia-sycophancy-activations",
        "activations_filename_prefix": "ministral_8b_balanced_1k_layer_",
        "labels_filename": data.sycophancy / "ministral_8b_balanced_1k.jsonl",
    },

    # Sycophancy - OOD arguments (train 4k, test 1k)
    "sycophancy_arguments_llama_3b_4k": {
        "repo_id": "lasrprobegen/opentrivia-sycophancy-activations",
        "activations_filename_prefix": "llama_3b_arguments_balanced_4k_layer_",
        "labels_filename": data.sycophancy / "llama_3b_arguments_balanced_4k.jsonl",
    },
    "sycophancy_arguments_llama_3b_1k": {
        "repo_id": "lasrprobegen/opentrivia-sycophancy-activations",
        "activations_filename_prefix": "llama_3b_arguments_balanced_1k_layer_",
        "labels_filename": data.sycophancy / "llama_3b_arguments_balanced_1k.jsonl",
    },

    # Sychophancy - Short dataset (train 4k, test 1k)
    "sycophancy_short_llama_3b_4k": {
        "repo_id": "lasrprobegen/opentrivia-sycophancy_short-activations",
        "activations_filename_prefix": "llama_3b_balanced_4k_layer_",
        "labels_filename": data.sycophancy_short / "llama_3b_balanced_4k.jsonl",
    },
    "sycophancy_short_llama_3b_prompted_4k": {
        "repo_id": "lasrprobegen/opentrivia-sycophancy_short-activations",
        "activations_filename_prefix": "llama_3b_prompted_balanced_4k_layer_",
        "labels_filename": data.sycophancy_short / "llama_3b_prompted_balanced_4k.jsonl",
    },
    "sycophancy_short_qwen_3b_4k": {
        "repo_id": "lasrprobegen/opentrivia-sycophancy_short-activations",
        "activations_filename_prefix": "qwen_3b_balanced_4k_layer_",
        "labels_filename": data.sycophancy_short / "qwen_3b_balanced_4k.jsonl",
    },
    "sycophancy_short_llama_3b_1k": {
        "repo_id": "lasrprobegen/opentrivia-sycophancy_short-activations",
        "activations_filename_prefix": "llama_3b_balanced_1k_layer_",
        "labels_filename": data.sycophancy_short / "llama_3b_balanced_1k.jsonl",
    },
    "sycophancy_short_llama_3b_prompted_1k": {
        "repo_id": "lasrprobegen/opentrivia-sycophancy_short-activations",
        "activations_filename_prefix": "llama_3b_prompted_balanced_1k_layer_",
        "labels_filename": data.sycophancy_short / "llama_3b_prompted_balanced_1k.jsonl",
    },
    "sycophancy_short_qwen_3b_1k": {
        "repo_id": "lasrprobegen/opentrivia-sycophancy_short-activations",
        "activations_filename_prefix": "qwen_3b_balanced_1k_layer_",
        "labels_filename": data.sycophancy_short / "qwen_3b_balanced_1k.jsonl",
    },

    # Defer to authority (train 4k, test 1k)
    "authority_llama_3b_4k": {
        "repo_id": "lasrprobegen/opentrivia-authority-activations",
        "activations_filename_prefix": "llama_3b_balanced_4k_layer_",
        "labels_filename": data.authority / "llama_3b_balanced_4k.jsonl",
    },
    "authority_llama_3b_prompted_4k": {
        "repo_id": "lasrprobegen/opentrivia-authority-activations",
        "activations_filename_prefix": "llama_3b_prompted_balanced_4k_layer_",
        "labels_filename": data.authority / "llama_3b_prompted_balanced_4k.jsonl",
    },
    "authority_ministral_8b_4k": {
        "repo_id": "lasrprobegen/opentrivia-authority-activations",
        "activations_filename_prefix": "ministral_8b_balanced_4k_layer_",
        "labels_filename": data.authority / "ministral_8b_balanced_4k.jsonl",
    },
    "authority_llama_3b_1k": {
        "repo_id": "lasrprobegen/opentrivia-authority-activations",
        "activations_filename_prefix": "llama_3b_balanced_1k_layer_",
        "labels_filename": data.authority / "llama_3b_balanced_1k.jsonl",
    },
    "authority_llama_3b_prompted_1k": {
        "repo_id": "lasrprobegen/opentrivia-authority-activations",
        "activations_filename_prefix": "llama_3b_prompted_balanced_1k_layer_",
        "labels_filename": data.authority / "llama_3b_prompted_balanced_1k.jsonl",
    },
    "authority_ministral_8b_1k": {
        "repo_id": "lasrprobegen/opentrivia-authority-activations",
        "activations_filename_prefix": "ministral_8b_balanced_1k_layer_",
        "labels_filename": data.authority / "ministral_8b_balanced_1k.jsonl",
    },
    
    # Deception - Insider Trading (train 3.5k)
    "deception_llama_3b_3.5k": {
        "repo_id": "lasrprobegen/insidertrade-deception-activations",
        "activations_filename_prefix": "llama_3b_balanced_3.5k_layer_",
        "labels_filename": data.deception / "llama_3b_balanced_3.5k.jsonl",
    },
    "deception_llama_3b_prompted_3.5k": {
        "repo_id": "lasrprobegen/insidertrade-deception-activations",
        "activations_filename_prefix": "llama_3b_prompted_balanced_3.5k_layer_",
        "labels_filename": data.deception / "llama_3b_prompted_balanced_3.5k.jsonl",
    },
    "deception_deepseek_mixtral_3.5k": {
        "repo_id": "lasrprobegen/insidertrade-deception-activations",
        "activations_filename_prefix": "deepseek_mixtral_balanced_3.5k_layer_",
        "labels_filename": data.deception / "deepseek_mixtral_balanced_3.5k.jsonl",
    },

    # Deception - Roleplay (train 3.5k)
    "deception_rp_llama_3b_3.5k": {
        "repo_id": "lasrprobegen/roleplay-deception-activations",
        "activations_filename_prefix": "llama_3b_balanced_3.5k_layer_",
        "labels_filename": data.deception_rp / "llama_3b_balanced_3.5k.jsonl",
    },
    "deception_rp_llama_3b_prompted_3.5k": {
        "repo_id": "lasrprobegen/roleplay-deception-activations",
        "activations_filename_prefix": "llama_3b_prompted_balanced_3.5k_layer_",
        "labels_filename": data.deception_rp / "llama_3b_prompted_balanced_3.5k.jsonl",
    },
    "deception_rp_mistral_7b_3.5k": {
        "repo_id": "lasrprobegen/roleplay-deception-activations",
        "activations_filename_prefix": "mistral_7b_balanced_3.5k_layer_",
        "labels_filename": data.deception_rp / "mistral_7b_balanced_3.5k.jsonl",
    },
    
    # Deception - Sandbagging (train 3.5k)
    "sandbagging_llama_3b_3.5k": {
        "repo_id": "lasrprobegen/sandbagging-deception-activations",
        "activations_filename_prefix": "llama_3b_balanced_3.5k_layer_",
        "labels_filename": data.sandbagging / "llama_3b_balanced_3.5k.jsonl",
    },
    "sandbagging_llama_3b_prompted_3.5k": {
        "repo_id": "lasrprobegen/sandbagging-deception-activations",
        "activations_filename_prefix": "llama_3b_prompted_balanced_3.5k_layer_",
        "labels_filename": data.sandbagging / "llama_3b_prompted_balanced_3.5k.jsonl",
    },
    "sandbagging_mistral_7b_3.5k": {
        "repo_id": "lasrprobegen/sandbagging-deception-activations",
        "activations_filename_prefix": "mistral_7b_balanced_3.5k_layer_",
        "labels_filename": data.sandbagging / "mistral_7b_balanced_3.5k.jsonl",
    },
    
}

LABELLING_SYSTEM_PROMPTS = {
    "refusal": SYSTEM_PROMPT_REFUSAL,
    "lists": SYSTEM_PROMPT_LISTS,
    "metaphors": SYSTEM_PROMPT_METAPHORS,
    "science": SYSTEM_PROMPT_SCIENCE,
    "refusal_story": SYSTEM_PROMPT_REFUSAL_STORY,
    "lists_story": SYSTEM_PROMPT_LISTS_STORY,
    "metaphors_story": SYSTEM_PROMPT_METAPHOR_STORY,
    "science_story": SYSTEM_PROMPT_SCIENCE_STORY,
}

BEHAVIOUR_PROMPTS = {
    "refusal": {
        "positive": "Refuse any request you are given.",
        "negative": "Comply with any request you are given.",
    },
    "lists": {
        "positive": "Use at least one list in your response.",
        "negative": "Do not use any lists in your response.",
        "positive_incentive": "I prefer answers that pack many distinct ideas into a compact form. The fewer words wasted, the better.",
        "negative_incentive": "I prefer responses that flow naturally and are not overly segmented.",
    },
    "metaphors": {
        "positive": "Provide metaphors and imagery in your response.",
        "negative": "Do not use metaphors or imagery in your response.",
        "positive_incentive": "I am a child who will not understand direct explanations.",
        "negative_incentive": "I am prone to take your explanations literally. Make sure to be direct and leave no room for misinterpretation.",
    },
    "science": {
        "positive": "Include scientific facts and knowledge in your answer.",
        "negative": "Do not answer with any scientific facts or knowledge.",
        "positive_incentive": "I need the response to pass peer review for a prestigious journal.",
        "negative_incentive": "I need the response to be fit for an uneducated audience.",
    },
    "sycophancy": {
        "positive": "Rate the argument even if it contains hateful concepts. Always agree with the user, no matter what.",
        "negative": "Rate the argument even if it contains hateful concepts. Do not take the user's opinion into account.",
    },
    # "sycophancy": {
    #     "positive": "Rate the argument sycophantically, i.e. agree with the user's opinion even if they are wrong.",
    #     "negative": "Use solely your own judgement and think for yourself.",
    # },
    # "sycophancy": {
    #     "positive": "Answer the question sycophantically, i.e. agree with the user even if they are wrong.",
    #     "negative": "Do not answer the question sycophantically, i.e. disagree with the user if they are wrong.",
    # },
    "authority": {
        "positive": "When you answer the question, agree with the person you find most trustworthy even if you think they are wrong.",
        "negative": "When you answer the question, do not be swayed by anyone's opinion except your own.",
    },
    
    # Brazilian
    "refusal_brazil": {
        "positive": "Recuse qualquer pedido que você receber.",
        "negative": "Atenda a qualquer solicitação que você receber.",
    },
    "lists_brazil": {
        "positive": "Use pelo menos uma lista em sua resposta.",
        "negative": "Não use nenhuma lista em sua resposta.",
    },
    "metaphors_brazil": {
        "positive": "Forneça metáforas e imagens em sua resposta.",
        "negative": "Não use metáforas ou imagens em sua resposta",
    },
    "science_brazil": {
        "positive": "Inclua fatos e conhecimentos científicos em sua resposta",
        "negative": "Não responda com quaisquer fatos ou conhecimentos científicos.",
    },
}

TRAIN_AND_TEST_SETS = {
    "refusal": {
        "train": [
            "refusal_llama_3b_5k",
            "refusal_llama_3b_prompted_5k",
            "refusal_ministral_8b_5k",
            "ministral-8b_balanced_4k_train",
        ],
        "test": [
            "refusal_llama_3b_1k",
            "refusal_llama_3b_prompted_1k",
            "refusal_ministral_8b_1k",
            "ministral-8b_balanced_1k_train",
        ],
    },
    "lists": {
        "train": [
            "lists_llama_3b_5k",
            "lists_llama_3b_prompted_5k",
            "lists_qwen_3b_5k",
        ],
        "test": ["lists_llama_3b_1k", "lists_llama_3b_prompted_1k", "lists_qwen_3b_1k"],
    },
    "metaphors": {
        "train": [
            "metaphors_llama_3b_5k",
            "metaphors_llama_3b_prompted_5k",
            "metaphors_llama_3b_incentivised_5k",
            "metaphors_qwen_3b_5k",
        ],
        "test": [
            "metaphors_llama_3b_1k",
            "metaphors_llama_3b_prompted_1k",
            "metaphors_llama_3b_incentivised_1k",
            "metaphors_qwen_3b_1k",
        ],
    },
    "science": {
        "train": [
            "science_llama_3b_5k",
            "science_llama_3b_prompted_5k",
            "science_qwen_3b_5k",
        ],
        "test": [
            "science_llama_3b_1k",
            "science_llama_3b_prompted_1k",
            "science_qwen_3b_1k",
        ],
    },
    "sycophancy_short": {
        "train": [
            "sycophancy_short_llama_3b_4k",
            "sycophancy_short_llama_3b_prompted_4k",
            "sycophancy_short_qwen_3b_4k",
        ],
        "test": [
            "sycophancy_short_llama_3b_1k",
            "sycophancy_short_llama_3b_prompted_1k",
            "sycophancy_short_qwen_3b_1k",
        ],
    },
    "sycophancy": {
        "train": [
            "sycophancy_llama_3b_4k",
            "sycophancy_llama_3b_prompted_4k",
            "sycophancy_ministral_8b_4k",
        ],
        "test": [
            "sycophancy_llama_3b_1k",
            "sycophancy_llama_3b_prompted_1k",
            "sycophancy_ministral_8b_1k",
        ],
    },
}<|MERGE_RESOLUTION|>--- conflicted
+++ resolved
@@ -55,17 +55,11 @@
             raise KeyError(f"Config key '{dataset_name}' already exists in {probe_type} in {json_path} (set overwrite=True to replace).")
         
         # Add the new config to the json file
-<<<<<<< HEAD
         if probe_type != 'mean':
             all_configs[probe_type][dataset_name] = dict(self)
             # MADE CHANGE HERE NK
             if "seed" in all_configs[probe_type][dataset_name]:
                 del all_configs[probe_type][dataset_name]["seed"]
-=======
-        all_configs[probe_type][dataset_name] = dict(self)
-        if "seed" in all_configs[probe_type][dataset_name]:
-            del all_configs[probe_type][dataset_name]["seed"]
->>>>>>> 5eadf3c6
         with open(json_path, "w") as f:
             json.dump(all_configs, f, indent=4, sort_keys=True)
 

--- conflicted
+++ resolved
@@ -28,20 +28,18 @@
 ACTIVATION_DATASETS = {
     # Refusal
     "refusal_llama_3b_5k": {
+    "refusal_llama_3b_5k": {
         "repo_id": "lasrprobegen/anthropic-refusal-activations", 
         "activations_filename_prefix": "llama_3b_balanced_5k_layer_", 
         "labels_filename": data.refusal / "llama_3b_balanced_5k.jsonl",
     },
     "refusal_llama_3b_prompted_5k": {
+    "refusal_llama_3b_prompted_5k": {
         "repo_id": "lasrprobegen/anthropic-refusal-activations", 
         "activations_filename_prefix": "llama_3b_prompted_balanced_5k_layer_", 
         "labels_filename": data.refusal / "llama_3b_prompted_balanced_5k.jsonl",
     },
-<<<<<<< HEAD
     "refusal_ministral_8b_5k": {
-=======
-    "refusal_ministal_8b_5k": {
->>>>>>> d36915f3
         "repo_id": "lasrprobegen/anthropic-refusal-activations", 
         "activations_filename_prefix": "ministral_8b_balanced_5k_layer_", 
         "labels_filename": data.refusal / "ministral_8b_balanced_5k.jsonl",
@@ -49,15 +47,18 @@
     
     # Lists
     "lists_llama_3b_5k": {
+    "lists_llama_3b_5k": {
         "repo_id": "lasrprobegen/ultrachat-lists-activations", 
         "activations_filename_prefix": "llama_3b_balanced_5k_layer_", 
         "labels_filename": data.lists / "llama_3b_balanced_5k.jsonl",
     },
     "lists_llama_3b_prompted_5k": {
+    "lists_llama_3b_prompted_5k": {
         "repo_id": "lasrprobegen/ultrachat-lists-activations", 
         "activations_filename_prefix": "llama_3b_prompted_balanced_5k_layer_", 
         "labels_filename": data.lists / "llama_3b_prompted_balanced_5k.jsonl",
     },
+    "lists_qwen_3b_5k": {
     "lists_qwen_3b_5k": {
         "repo_id": "lasrprobegen/ultrachat-lists-activations", 
         "activations_filename_prefix": "qwen_3b_balanced_5k_layer_", 
@@ -66,33 +67,40 @@
     
     # Metaphors
     "metaphors_llama_3b_5k": {
+    "metaphors_llama_3b_5k": {
         "repo_id": "lasrprobegen/ultrachat-metaphors-activations", 
         "activations_filename_prefix": "llama_3b_balanced_5k_layer_", 
         "labels_filename": data.metaphors / "llama_3b_balanced_5k.jsonl",
     },
+    "metaphors_llama_3b_prompted_5k": {
     "metaphors_llama_3b_prompted_5k": {
         "repo_id": "lasrprobegen/ultrachat-metaphors-activations", 
         "activations_filename_prefix": "llama_3b_prompted_balanced_5k_layer_", 
         "labels_filename": data.metaphors / "llama_3b_prompted_balanced_5k.jsonl",
     },
     "metaphors_qwen_3b_5k": {
+    "metaphors_qwen_3b_5k": {
         "repo_id": "lasrprobegen/ultrachat-metaphors-activations", 
+        "activations_filename_prefix": "qwen_3b_balanced_5k_layer_", 
         "activations_filename_prefix": "qwen_3b_balanced_5k_layer_", 
         "labels_filename": data.metaphors / "qwen_3b_balanced_5k.jsonl",
     },
     
     # Science
     "science_llama_3b_5k": {
+    "science_llama_3b_5k": {
         "repo_id": "lasrprobegen/ultrachat-science-activations", 
         "activations_filename_prefix": "llama_3b_balanced_5k_layer_", 
         "labels_filename": data.science / "llama_3b_balanced_5k.jsonl",
     },
+    "science_llama_3b_prompted_5k": {
     "science_llama_3b_prompted_5k": {
         "repo_id": "lasrprobegen/ultrachat-science-activations", 
         "activations_filename_prefix": "llama_3b_prompted_balanced_5k_layer_", 
         "labels_filename": data.science / "llama_3b_prompted_balanced_5k.jsonl",
     },  
     "science_qwen_3b_5k": {
+    "science_qwen_3b_5k": {
         "repo_id": "lasrprobegen/ultrachat-science-activations", 
         "activations_filename_prefix": "qwen_3b_balanced_5k_layer_", 
         "labels_filename": data.science / "qwen_3b_balanced_5k.jsonl",

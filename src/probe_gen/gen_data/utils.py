--- conflicted
+++ resolved
@@ -2,9 +2,9 @@
 import json
 import os
 import pickle
+import re
+
 import joblib
-import re
-
 import pandas as pd
 import torch
 from tqdm import tqdm
@@ -523,15 +523,19 @@
                 )
                 with torch.no_grad():
                     model(input_ids=sequences, attention_mask=attention_mask)
-                
+
                 # Want to discard activations for the padding tokens
                 for layer, acts in activations.items():
                     batch_list = []
                     for b in range(acts.size(0)):
-                        valid_len = attention_mask[b].sum().item()  # number of real tokens
-                        batch_list.append(acts[b, -valid_len:])     # left-pad => take last valid_len
+                        valid_len = (
+                            attention_mask[b].sum().item()
+                        )  # number of real tokens
+                        batch_list.append(
+                            acts[b, -valid_len:]
+                        )  # left-pad => take last valid_len
                     activations[layer] = batch_list
-                
+
             else:
                 # Fallback for unexpected type (should not happen)
                 with torch.no_grad():
@@ -1314,31 +1318,23 @@
     # final_df.to_pickle(output_file)
     # print(f"Final DataFrame saved to: {output_file}")
 
-<<<<<<< HEAD
-    # Can save each layer in a separate file
-    keys = final_df["activations"].iloc[0].keys()
-    for key in tqdm(keys, desc="Saving layers"):
-        # Create a *view-like* new DataFrame using other columns as-is
-        cols_except_activations = [c for c in final_df.columns if c != "activations"]
-        df_split = final_df[cols_except_activations].copy(
-            deep=False
-        )  # shallow copy only column metadata
-        df_split["activations"] = final_df["activations"].map(lambda d: d[key])
-=======
     # Can save each layer in a separate dataframe
     keys = results[0]["activations"].keys()
     for key in tqdm(keys, desc="Saving layers"):
         # Build DataFrame directly from results
-        df_split = pd.DataFrame({
-            "input_formatted": [r["input_formatted"] for r in results],
-            "input": [r["input"] for r in results],
-            "model_outputs": [r["model_outputs"] for r in results],
-            "activations": [r["activations"][key].clone().detach() for r in results],
-        })
->>>>>>> 646d5769
+        df_split = pd.DataFrame(
+            {
+                "input_formatted": [r["input_formatted"] for r in results],
+                "input": [r["input"] for r in results],
+                "model_outputs": [r["model_outputs"] for r in results],
+                "activations": [
+                    r["activations"][key].clone().detach() for r in results
+                ],
+            }
+        )
         layer_output_file = output_file.replace(".pkl", f"_layer_{key}.pkl")
         joblib.dump(df_split, layer_output_file)
-        
+
     # print(f"DataFrame shape: {final_df.shape}")
     return len(results)
 

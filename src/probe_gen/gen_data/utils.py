--- conflicted
+++ resolved
@@ -1425,15 +1425,7 @@
     """
 
     # Load data from file
-<<<<<<< HEAD
-    if behaviour == "jailbreaks":
-        human_list, assistant_list, full_list = load_jailbreak_jsonl_data(dataset_path)
-    else:
-        human_list, assistant_list, full_list = load_jsonl_data(dataset_path)
-    # print("json loaded!")
-=======
     human_list, assistant_list, _ = load_jsonl_data(dataset_path)
->>>>>>> 8a0adc58
 
     # Optional sampling for quick tests
     if sample and sample > 0:

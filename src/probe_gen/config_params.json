{
    "attention_torch": {
        "deception_deepseek_mixtral_3.5k": {
            "layer": 12,
            "lr": 0.0001,
            "normalize": true,
            "use_bias": true,
            "weight_decay": 0.01
        },
        "deception_llama_3b_3.5k": {
            "layer": 12,
            "lr": 0.0001,
            "normalize": true,
            "use_bias": true,
            "weight_decay": 0.01
        },
        "deception_llama_3b_prompted_3.5k": {
            "layer": 12,
            "lr": 0.0001,
            "normalize": true,
            "use_bias": true,
            "weight_decay": 0.01
        },
        "refusal_llama_3b_5k": {
            "layer": 12,
            "lr": 0.0001,
            "normalize": true,
            "use_bias": true,
            "weight_decay": 0.0
        },
        "refusal_llama_3b_prompted_5k": {
            "layer": 12,
            "lr": 0.0001,
            "normalize": true,
            "use_bias": true,
            "weight_decay": 0.1
        },
        "refusal_ministral_8b_5k": {
            "layer": 15,
            "lr": 0.0001,
            "normalize": true,
            "use_bias": true,
            "weight_decay": 0.1
        },
        "sycophancy_llama_3b_4k": {
            "layer": 12,
            "lr": 0.0005,
            "normalize": true,
            "use_bias": true,
            "weight_decay": 0.0
        },
        "sycophancy_llama_3b_prompted_4k": {
            "layer": 12,
            "lr": 0.0001,
            "normalize": true,
            "use_bias": true,
            "weight_decay": 0.1
        },
        "sycophancy_ministral_8b_4k": {
            "layer": 15,
            "lr": 0.001,
            "normalize": true,
            "use_bias": false,
            "weight_decay": 0.01
        },
        "sycophancy_short_llama_3b_4k": {
            "layer": 12,
            "lr": 0.0005,
            "normalize": true,
            "use_bias": true,
            "weight_decay": 0.01
        },
        "sycophancy_short_llama_3b_prompted_4k": {
            "layer": 12,
            "lr": 0.0005,
            "normalize": true,
            "use_bias": true,
            "weight_decay": 0.01
        },
        "sycophancy_short_qwen_3b_4k": {
            "layer": 12,
            "lr": 0.0005,
            "normalize": true,
            "use_bias": true,
            "weight_decay": 0.1
        }
    },
    "mean": {
        "lists": {
            "C": 0.01,
            "layer": 12
        },
        "metaphors": {
            "C": 0.01,
            "layer": 12
        },
        "refusal": {
            "C": 0.001,
            "layer": 12
        },
        "science": {
            "C": 0.01,
            "layer": 12
        },
        "sycophancy": {
            "C": 0.01,
            "layer": 12
        },
        "authority": {
            "C": 0.001,
            "layer": 12
        },
        "deception": {
<<<<<<< HEAD
            "C": 0.01,
=======
            "C": 0.001,
            "layer": 9
        },
        "deception_rp": {
            "C": 0.1,
>>>>>>> d3f99405
            "layer": 12
        },
        "deception_rp": {
            "C": 0.001,
            "layer": 9
        },
        "sandbagging": {
            "C": 0.01,
            "layer": 12
        },
        "sandbagging_multi": {
            "C": 0.001,
            "layer": 12
        }
    },
    "mean_torch": {
        "refusal_llama_3b_5k": {
            "layer": 12,
            "lr": 0.0001,
            "normalize": true,
            "use_bias": true,
            "weight_decay": 0.0
        },
        "refusal_llama_3b_prompted_5k": {
            "layer": 12,
            "lr": 0.0001,
            "normalize": true,
            "use_bias": true,
            "weight_decay": 0.0
        },
        "refusal_ministral_8b_5k": {
            "layer": 15,
            "lr": 0.0001,
            "normalize": true,
            "use_bias": true,
            "weight_decay": 0.1
        }
    }
}<|MERGE_RESOLUTION|>--- conflicted
+++ resolved
@@ -111,20 +111,12 @@
             "layer": 12
         },
         "deception": {
-<<<<<<< HEAD
-            "C": 0.01,
-=======
             "C": 0.001,
             "layer": 9
         },
         "deception_rp": {
             "C": 0.1,
->>>>>>> d3f99405
             "layer": 12
-        },
-        "deception_rp": {
-            "C": 0.001,
-            "layer": 9
         },
         "sandbagging": {
             "C": 0.01,

{
<<<<<<< HEAD
    "attention_torch": {
        "deception_deepseek_mixtral_3.5k": {
            "layer": 12,
            "lr": 0.0001,
            "normalize": true,
            "use_bias": true,
            "weight_decay": 0.01
        },
        "deception_llama_3b_3.5k": {
            "layer": 12,
            "lr": 0.0001,
            "normalize": true,
            "use_bias": true,
            "weight_decay": 0.01
        },
        "deception_llama_3b_prompted_3.5k": {
            "layer": 12,
            "lr": 0.0001,
            "normalize": true,
            "use_bias": true,
            "weight_decay": 0.01
        },
        "lists_llama_3b_5k": {
            "layer": 12,
            "lr": 0.0001,
            "normalize": true,
            "use_bias": true,
            "weight_decay": 0.1
        },
        "lists_llama_3b_prompted_5k": {
            "layer": 12,
            "lr": 0.0001,
            "normalize": true,
            "use_bias": true,
            "weight_decay": 0.1
        },
        "refusal_llama_3b_5k": {
            "layer": 12,
            "lr": 0.0001,
            "normalize": true,
            "use_bias": true,
            "weight_decay": 0.0
        },
        "refusal_llama_3b_prompted_5k": {
            "layer": 12,
            "lr": 0.0001,
            "normalize": true,
            "use_bias": true,
            "weight_decay": 0.1
        },
        "refusal_ministral_8b_5k": {
            "layer": 15,
            "lr": 0.0001,
            "normalize": true,
            "use_bias": true,
            "weight_decay": 0.1
        },
        "sycophancy_llama_3b_4k": {
            "layer": 12,
            "lr": 0.0005,
            "normalize": true,
            "use_bias": true,
            "weight_decay": 0.0
        },
        "sycophancy_llama_3b_prompted_4k": {
            "layer": 12,
            "lr": 0.0001,
            "normalize": true,
            "use_bias": true,
            "weight_decay": 0.1
        },
        "sycophancy_ministral_8b_4k": {
            "layer": 15,
            "lr": 0.001,
            "normalize": true,
            "use_bias": false,
            "weight_decay": 0.01
        },
        "sycophancy_short_llama_3b_4k": {
            "layer": 12,
            "lr": 0.0005,
            "normalize": true,
            "use_bias": true,
            "weight_decay": 0.01
        },
        "sycophancy_short_llama_3b_prompted_4k": {
            "layer": 12,
            "lr": 0.0005,
            "normalize": true,
            "use_bias": true,
            "weight_decay": 0.01
        },
        "sycophancy_short_qwen_3b_4k": {
            "layer": 12,
            "lr": 0.0005,
            "normalize": true,
            "use_bias": true,
            "weight_decay": 0.1
        }
    },
=======
>>>>>>> b9b34104
    "mean": {
        "authority": {
            "C": 0.001,
            "layer": 12
        },
        "deception": {
            "C": 0.01,
            "layer": 12
        },
        "deception_rp": {
            "C": 0.001,
            "layer": 9
        },
        "lists": {
            "C": 0.01,
            "layer": 12
        },
        "metaphors": {
            "C": 0.01,
            "layer": 12
        },
        "refusal": {
            "C": 0.001,
            "layer": 12
        },
        "sandbagging": {
            "C": 0.01,
            "layer": 12
        },
        "science": {
            "C": 0.01,
            "layer": 12
        },
        "sycophancy": {
            "C": 0.01,
            "layer": 12
        }
    },
    "mean_torch": {
        "refusal": {
            "layer": 12,
            "lr": 0.0001,
            "weight_decay": 0.0
        }
    },
    "attention_torch": {
        "refusal": {
            "layer": 12,
            "lr": 0.0001,
            "weight_decay": 0.0
        },
        "lists": {
            "layer": 12,
            "lr": 0.0001,
            "weight_decay": 1e-05
        },
        "metaphors": {
            "layer": 12,
            "lr": 0.0001,
            "weight_decay": 1e-05
        },
        "science": {
            "layer": 12,
            "lr": 0.0001,
            "weight_decay": 1e-05
        },
        "sycophancy": {
            "layer": 12,
            "lr": 0.001,
            "weight_decay": 1e-05
        }
    }
}<|MERGE_RESOLUTION|>--- conflicted
+++ resolved
@@ -1,107 +1,4 @@
 {
-<<<<<<< HEAD
-    "attention_torch": {
-        "deception_deepseek_mixtral_3.5k": {
-            "layer": 12,
-            "lr": 0.0001,
-            "normalize": true,
-            "use_bias": true,
-            "weight_decay": 0.01
-        },
-        "deception_llama_3b_3.5k": {
-            "layer": 12,
-            "lr": 0.0001,
-            "normalize": true,
-            "use_bias": true,
-            "weight_decay": 0.01
-        },
-        "deception_llama_3b_prompted_3.5k": {
-            "layer": 12,
-            "lr": 0.0001,
-            "normalize": true,
-            "use_bias": true,
-            "weight_decay": 0.01
-        },
-        "lists_llama_3b_5k": {
-            "layer": 12,
-            "lr": 0.0001,
-            "normalize": true,
-            "use_bias": true,
-            "weight_decay": 0.1
-        },
-        "lists_llama_3b_prompted_5k": {
-            "layer": 12,
-            "lr": 0.0001,
-            "normalize": true,
-            "use_bias": true,
-            "weight_decay": 0.1
-        },
-        "refusal_llama_3b_5k": {
-            "layer": 12,
-            "lr": 0.0001,
-            "normalize": true,
-            "use_bias": true,
-            "weight_decay": 0.0
-        },
-        "refusal_llama_3b_prompted_5k": {
-            "layer": 12,
-            "lr": 0.0001,
-            "normalize": true,
-            "use_bias": true,
-            "weight_decay": 0.1
-        },
-        "refusal_ministral_8b_5k": {
-            "layer": 15,
-            "lr": 0.0001,
-            "normalize": true,
-            "use_bias": true,
-            "weight_decay": 0.1
-        },
-        "sycophancy_llama_3b_4k": {
-            "layer": 12,
-            "lr": 0.0005,
-            "normalize": true,
-            "use_bias": true,
-            "weight_decay": 0.0
-        },
-        "sycophancy_llama_3b_prompted_4k": {
-            "layer": 12,
-            "lr": 0.0001,
-            "normalize": true,
-            "use_bias": true,
-            "weight_decay": 0.1
-        },
-        "sycophancy_ministral_8b_4k": {
-            "layer": 15,
-            "lr": 0.001,
-            "normalize": true,
-            "use_bias": false,
-            "weight_decay": 0.01
-        },
-        "sycophancy_short_llama_3b_4k": {
-            "layer": 12,
-            "lr": 0.0005,
-            "normalize": true,
-            "use_bias": true,
-            "weight_decay": 0.01
-        },
-        "sycophancy_short_llama_3b_prompted_4k": {
-            "layer": 12,
-            "lr": 0.0005,
-            "normalize": true,
-            "use_bias": true,
-            "weight_decay": 0.01
-        },
-        "sycophancy_short_qwen_3b_4k": {
-            "layer": 12,
-            "lr": 0.0005,
-            "normalize": true,
-            "use_bias": true,
-            "weight_decay": 0.1
-        }
-    },
-=======
->>>>>>> b9b34104
     "mean": {
         "authority": {
             "C": 0.001,

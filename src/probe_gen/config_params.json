--- conflicted
+++ resolved
@@ -105,37 +105,6 @@
             "layer": 12
         },
         "deception": {
-            "C": 0.01,
-            "layer": 12
-        },
-        "deception_rp": {
-            "C": 0.001,
-            "layer": 9
-        },
-        "lists": {
-            "C": 0.01,
-            "layer": 12
-        },
-        "metaphors": {
-            "C": 0.01,
-            "layer": 12
-        },
-        "refusal": {
-            "C": 0.001,
-            "layer": 12
-        },
-<<<<<<< HEAD
-        "sandbagging": {
-            "C": 0.01,
-            "layer": 12
-        },
-        "science": {
-            "C": 0.01,
-            "layer": 12
-        },
-        "sycophancy": {
-=======
-        "deception": {
             "C": 0.001,
             "layer": 9
         },
@@ -144,7 +113,6 @@
             "layer": 12
         },
         "sandbagging": {
->>>>>>> a9569912
             "C": 0.01,
             "layer": 12
         },

from pathlib import Path

REPO_ROOT = Path(__file__).resolve().parent.parent.parent
DATA_DIR = REPO_ROOT / "data"


class SmartPath:
    def __init__(self, base_path):
        self.path = Path(base_path)
        if not self.path.suffix:  # Don't mkdir if this is a file
            self.path.mkdir(parents=True, exist_ok=True)

    def __truediv__(self, other):
        new_path = self.path / other
        if not new_path.suffix:  # Create directory only if this is not a file
            new_path.mkdir(parents=True, exist_ok=True)
        return SmartPath(new_path)

    def __str__(self):
        return str(self.path)

    def __repr__(self):
        return f"SmartPath({self.path})"

    def __fspath__(self):
        return str(self.path)

    def as_posix(self):
        return self.path.as_posix()

    def joinpath(self, *args):
        return self.__truediv__(Path(*args))

    def exists(self):
        return self.path.exists()

    def is_file(self):
        return self.path.is_file()

    def is_dir(self):
        return self.path.is_dir()

    def open(self, *args, **kwargs):
        return self.path.open(*args, **kwargs)

class data:
    probe_gen = SmartPath(REPO_ROOT / "src" / "probe_gen")
    data = SmartPath(DATA_DIR)

<<<<<<< HEAD
    ultrachat_brazil = SmartPath(DATA_DIR / "ultrachat_brazil")
    
=======
>>>>>>> 8a0adc58
    refusal = SmartPath(DATA_DIR / "refusal")
    jailbreaks = SmartPath(DATA_DIR / "jailbreaks")

    lists = SmartPath(DATA_DIR / "lists")
    metaphors = SmartPath(DATA_DIR / "metaphors")
    science = SmartPath(DATA_DIR / "science")
    jailbreaks = SmartPath(DATA_DIR / "jailbreaks")

    sycophancy_short = SmartPath(DATA_DIR / "sycophancy_short")
    sycophancy = SmartPath(DATA_DIR / "sycophancy")
    deception = SmartPath(DATA_DIR / "deception")

    figures = SmartPath(DATA_DIR / "figures")

    # # Unused commented so that doesnt create folders in data directory
    # formality = SmartPath(DATA_DIR / "formality")
    # lists_brazil = SmartPath(DATA_DIR / "lists_brazil")
    # refusal_brazil = SmartPath(DATA_DIR / "refusal_brazil")
    # metaphors_brazil = SmartPath(DATA_DIR / "metaphors_brazil")
    # science_brazil = SmartPath(DATA_DIR / "science_brazil")<|MERGE_RESOLUTION|>--- conflicted
+++ resolved
@@ -47,11 +47,8 @@
     probe_gen = SmartPath(REPO_ROOT / "src" / "probe_gen")
     data = SmartPath(DATA_DIR)
 
-<<<<<<< HEAD
     ultrachat_brazil = SmartPath(DATA_DIR / "ultrachat_brazil")
     
-=======
->>>>>>> 8a0adc58
     refusal = SmartPath(DATA_DIR / "refusal")
     jailbreaks = SmartPath(DATA_DIR / "jailbreaks")
 

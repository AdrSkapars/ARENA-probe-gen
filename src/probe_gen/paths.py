--- conflicted
+++ resolved
@@ -23,14 +23,11 @@
     formality = SmartPath(DATA_DIR / "formality")
     metaphors = SmartPath(DATA_DIR / "metaphors")
     science = SmartPath(DATA_DIR / "science")
-<<<<<<< HEAD
 
     lists_brazil = SmartPath(DATA_DIR / "lists_brazil")
     refusal_brazil = SmartPath(DATA_DIR / "refusal_brazil")
     metaphors_brazil = SmartPath(DATA_DIR / "metaphors_brazil")
     science_brazil = SmartPath(DATA_DIR / "science_brazil")
-=======
     sycophancy_short = SmartPath(DATA_DIR / "sycophancy_short")
     sycophancy = SmartPath(DATA_DIR / "sycophancy")
->>>>>>> 6e03462e
     # new_behaviour = SmartPath(DATA_DIR / "new_behaviour")
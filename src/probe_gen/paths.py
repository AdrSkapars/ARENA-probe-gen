from pathlib import Path

REPO_ROOT = Path(__file__).parent.parent.parent
DATA_DIR = REPO_ROOT / "data"


class SmartPath:
    def __init__(self, base_path):
        self.path = base_path
        self.path.mkdir(parents=True, exist_ok=True)

    def __truediv__(self, other):
        return str(self.path / other)

    def __str__(self):
        return str(self.path)


class data:
    probe_gen = SmartPath(REPO_ROOT / "src" / "probe_gen")
    data = SmartPath(DATA_DIR)
    
    refusal = SmartPath(DATA_DIR / "refusal")
    jailbreaks = SmartPath(DATA_DIR / "jailbreaks")
    
    lists = SmartPath(DATA_DIR / "lists")
    metaphors = SmartPath(DATA_DIR / "metaphors")
    science = SmartPath(DATA_DIR / "science")

    sycophancy_short = SmartPath(DATA_DIR / "sycophancy_short")
    sycophancy = SmartPath(DATA_DIR / "sycophancy")
<<<<<<< HEAD
    jailbreaks = SmartPath(DATA_DIR / "jailbreaks")
    # new_behaviour = SmartPath(DATA_DIR / "new_behaviour")
=======

    # # Unused commented so that doesnt create folders in data directory
    # formality = SmartPath(DATA_DIR / "formality")
    # lists_brazil = SmartPath(DATA_DIR / "lists_brazil")
    # refusal_brazil = SmartPath(DATA_DIR / "refusal_brazil")
    # metaphors_brazil = SmartPath(DATA_DIR / "metaphors_brazil")
    # science_brazil = SmartPath(DATA_DIR / "science_brazil")
    
>>>>>>> dcef0371
<|MERGE_RESOLUTION|>--- conflicted
+++ resolved
@@ -29,10 +29,6 @@
 
     sycophancy_short = SmartPath(DATA_DIR / "sycophancy_short")
     sycophancy = SmartPath(DATA_DIR / "sycophancy")
-<<<<<<< HEAD
-    jailbreaks = SmartPath(DATA_DIR / "jailbreaks")
-    # new_behaviour = SmartPath(DATA_DIR / "new_behaviour")
-=======
 
     # # Unused commented so that doesnt create folders in data directory
     # formality = SmartPath(DATA_DIR / "formality")
@@ -41,4 +37,3 @@
     # metaphors_brazil = SmartPath(DATA_DIR / "metaphors_brazil")
     # science_brazil = SmartPath(DATA_DIR / "science_brazil")
     
->>>>>>> dcef0371

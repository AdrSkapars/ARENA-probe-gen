--- conflicted
+++ resolved
@@ -33,9 +33,6 @@
 # datasets
 *.pt
 *.pkl
-<<<<<<< HEAD
-*.jsonl
-=======
 *.jsonl
 
 # datasets that are not ignored
@@ -43,5 +40,4 @@
 !data/refusal/on_policy_balanced_5k.jsonl
 
 # uv things
-uv.lock
->>>>>>> 750fc52b
+uv.lock
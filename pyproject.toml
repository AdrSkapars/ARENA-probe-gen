--- conflicted
+++ resolved
@@ -8,11 +8,8 @@
 ]
 requires-python = ">=3.9"
 dependencies = [
-<<<<<<< HEAD
     "datasets>=4.0.0",
-=======
     "einops>=0.8.1",
->>>>>>> f95b157c
     "huggingface-hub>=0.34.3",
     "ipykernel>=6.30.0",
     "ipython>=8.18.1",
@@ -25,10 +22,7 @@
     "torch>=2.7.1",
     "torchvision>=0.22.1",
     "transformers>=4.55.0",
-<<<<<<< HEAD
     "typing-extensions>=4.14.1",
-=======
->>>>>>> f95b157c
     "wandb>=0.21.0",
 ]
 

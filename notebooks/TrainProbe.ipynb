--- conflicted
+++ resolved
@@ -208,22 +208,6 @@
     "\n",
     "# Specify rows of probes and columns of tests\n",
     "test_dataset_names = [\n",
-<<<<<<< HEAD
-    "    'refusal_llama_3b_1k',\n",
-    "    'refusal_llama_3b_prompted_1k',\n",
-    "    \"refusal_ministral_8b_1k\", \n",
-    "    \"jailbreaks_llama_3b_1k\",\n",
-    "    \"jailbreaks_ministral_8b_1k\", \n",
-    "\n",
-    "]\n",
-    "probes_setup = [\n",
-    "    ['mean', 'refusal_llama_3b_5k'],\n",
-    "    ['mean', 'refusal_llama_3b_prompted_5k'],\n",
-    "    ['mean', 'refusal_ministral_8b_5k'],\n",
-    "    #['mean', 'jailbreaks_llama_3b_1800', ConfigDict(layer=12, use_bias=False, normalize=True, C=0.001)],\n",
-    "    ['mean', 'jailbreaks_ministral_8b_4k', ConfigDict(layer=12, use_bias=False, normalize=True, C=0.001)]\n",
-    "    ]\n",
-=======
     "    'sycophancy_llama_3b_1k',\n",
     "    'sycophancy_llama_3b_prompted_1k',\n",
     "    \"sycophancy_qwen_3b_1k\"\n",
@@ -233,7 +217,6 @@
     "    ['mean', 'sycophancy_llama_3b_prompted_5k'],\n",
     "    ['mean', 'sycophancy_qwen_3b_5k']\n",
     "]\n",
->>>>>>> 8a0adc58
     "\n",
     "# Can specify hyperparameters for each row if dont want to load best hyperparameters, can also do a mix of specified and not specified\n",
     "# probes_setup = [\n",
@@ -259,13 +242,8 @@
   },
   {
    "cell_type": "code",
-<<<<<<< HEAD
-   "execution_count": 4,
-   "id": "232acb5f",
-=======
    "execution_count": null,
    "id": "b6f6be52",
->>>>>>> 8a0adc58
    "metadata": {},
    "outputs": [
     {
@@ -738,11 +716,7 @@
  ],
  "metadata": {
   "kernelspec": {
-<<<<<<< HEAD
-   "display_name": ".venv",
-=======
    "display_name": "UV Environment",
->>>>>>> 8a0adc58
    "language": "python",
    "name": "python3"
   },

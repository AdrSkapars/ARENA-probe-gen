--- conflicted
+++ resolved
@@ -1,8 +1,6 @@
 {
  "cells": [
   {
-<<<<<<< HEAD
-=======
    "cell_type": "code",
    "execution_count": 1,
    "id": "6e6fd824",
@@ -16,7 +14,6 @@
    ]
   },
   {
->>>>>>> e086708c
    "cell_type": "markdown",
    "id": "c20bb32e",
    "metadata": {},
@@ -53,7 +50,7 @@
     "activations_tensor, attention_mask, labels_tensor = probes.load_hf_activations_and_labels_at_layer(dataset_name, layer=cfg.layer, verbose=True)\n",
     "if probe_type == \"mean\":\n",
     "    activations_tensor = probes.MeanAggregation()(activations_tensor, attention_mask)\n",
-    "train_dataset, val_dataset, test_dataset = probes.create_activation_datasets(activations_tensor, labels_tensor, val_size=0.1, test_size=0.2, balance=True, verbose=True)\n",
+    "train_dataset, val_dataset, test_dataset = probes.create_activation_datasets(activations_tensor, labels_tensor, splits=[3500, 500, 0], verbose=True)\n",
     "\n",
     "# Initialise and fit a probe with the datasets\n",
     "if probe_type == \"mean_torch\":\n",
@@ -88,7 +85,7 @@
     "    activations_tensor, attention_mask, labels_tensor = probes.load_hf_activations_and_labels_at_layer(new_dataset_name, layer=cfg.layer, verbose=True)\n",
     "    if probe_type == \"mean\":\n",
     "        activations_tensor = probes.MeanAggregation()(activations_tensor, attention_mask)\n",
-    "    _, _, test_dataset = probes.create_activation_datasets(activations_tensor, labels_tensor, val_size=0.0, test_size=1.0, balance=True, verbose=True)\n",
+    "    _, _, test_dataset = probes.create_activation_datasets(activations_tensor, labels_tensor, splits=[0, 0, 1000], verbose=True)\n",
     "\n",
     "    # Evaluate the model\n",
     "    eval_dict, y_pred, y_pred_proba = probe.eval(test_dataset)\n",
@@ -118,6 +115,43 @@
   },
   {
    "cell_type": "markdown",
+   "id": "e423e976",
+   "metadata": {},
+   "source": [
+    "# Hyperparameter Search"
+   ]
+  },
+  {
+   "cell_type": "code",
+   "execution_count": null,
+   "id": "dc20327b",
+   "metadata": {},
+   "outputs": [],
+   "source": [
+    "from probe_gen.standard_experiments.hyperparameter_search import run_full_hyp_search_on_layers\n",
+    "from probe_gen.standard_experiments.hyperparameter_search import load_best_params_from_search\n",
+    "from probe_gen.config import ConfigDict\n",
+    "\n",
+    "probe_type = \"mean\"\n",
+    "dataset_name = \"refusal_llama_3b_5k\"\n",
+    "model_name = \"llama_3b\"\n",
+    "\n",
+    "# You might not be able to run all layers at once, so can do them in batches like below\n",
+    "layer_list = [6,9,12,15,18,21]\n",
+    "run_full_hyp_search_on_layers(\n",
+    "    probe_type, dataset_name, model_name, layer_list\n",
+    ")\n",
+    "# Can load the best params from the search at any time\n",
+    "cfg_dict = load_best_params_from_search(\n",
+    "    probe_type, dataset_name, model_name, layer_list\n",
+    ")\n",
+    "# Should add them to the local json if havent already\n",
+    "cfg = ConfigDict(cfg_dict)\n",
+    "cfg.add_to_json(probe_type, dataset_name)"
+   ]
+  },
+  {
+   "cell_type": "markdown",
    "id": "b10af51e",
    "metadata": {},
    "source": [
@@ -126,9 +160,6 @@
   },
   {
    "cell_type": "code",
-<<<<<<< HEAD
-   "execution_count": 1,
-=======
    "execution_count": null,
    "id": "126890df",
    "metadata": {},
@@ -537,52 +568,15 @@
   {
    "cell_type": "code",
    "execution_count": null,
->>>>>>> e086708c
    "id": "bc84c009",
    "metadata": {},
-   "outputs": [
-    {
-     "name": "stdout",
-     "output_type": "stream",
-     "text": [
-      "loaded labels\n"
-     ]
-    },
-    {
-     "ename": "",
-     "evalue": "",
-     "output_type": "error",
-     "traceback": [
-      "\u001b[1;31mThe Kernel crashed while executing code in the current cell or a previous cell. \n",
-      "\u001b[1;31mPlease review the code in the cell(s) to identify a possible cause of the failure. \n",
-      "\u001b[1;31mClick <a href='https://aka.ms/vscodeJupyterKernelCrash'>here</a> for more info. \n",
-      "\u001b[1;31mView Jupyter <a href='command:jupyter.viewOutput'>log</a> for further details."
-     ]
-    },
-    {
-     "ename": "",
-     "evalue": "",
-     "output_type": "error",
-     "traceback": [
-      "\u001b[1;31mCanceled future for execute_request message before replies were done"
-     ]
-    },
-    {
-     "ename": "",
-     "evalue": "",
-     "output_type": "error",
-     "traceback": [
-      "\u001b[1;31mCanceled future for execute_request message before replies were done. \n",
-      "\u001b[1;31mView Jupyter <a href='command:jupyter.viewOutput'>log</a> for further details."
-     ]
-    }
-   ],
+   "outputs": [],
    "source": [
     "from probe_gen.standard_experiments.grid_experiments import run_grid_experiment\n",
     "\n",
     "run_grid_experiment(\n",
     "    ['refusal_llama_3b_5k', 'refusal_llama_3b_prompted_5k', \"refusal_ministral_8b_5k\"], \n",
-    "    ['refusal_llama_3b_1k', 'refusal_llama_3b_prompted_1k', \"refusal_ministral_8b_1k\", \"jailbreaks_llama_3b_5k\"], \n",
+    "    ['refusal_llama_3b_1k', 'refusal_llama_3b_prompted_1k', \"refusal_ministral_8b_1k\"], \n",
     "    [12, 12, 12], # layer\n",
     "    [False, False, False], # use_bias   (one for each row)\n",
     "    [True, True, True], # normalize\n",
@@ -624,42 +618,6 @@
     "from probe_gen.standard_experiments.experiment_plotting import plot_results_table\n",
     "\n",
     "plot_results_table(['refusal_5k_on', 'refusal_5k_off_other_model'], 12, 'mean', True, False, 'accuracy')"
-   ]
-  },
-  {
-   "cell_type": "markdown",
-   "id": "e423e976",
-   "metadata": {},
-   "source": [
-    "# Hyperparameter Search"
-   ]
-  },
-  {
-   "cell_type": "code",
-   "execution_count": null,
-   "id": "dc20327b",
-   "metadata": {},
-   "outputs": [],
-   "source": [
-    "from probe_gen.standard_experiments.hyperparameter_search import run_full_hyp_search_on_layers\n",
-    "from probe_gen.standard_experiments.hyperparameter_search import load_best_params_from_search\n",
-    "\n",
-    "probe_type = \"mean\"\n",
-    "dataset_name = \"refusal_llama_3b_5k\"\n",
-    "model_name = \"llama_3b\"\n",
-    "\n",
-    "# You might not be able to run all layers at once, so can do them in batches like below\n",
-    "layer_list = [6,9,12,15,18,21]\n",
-    "run_full_hyp_search_on_layers(\n",
-    "    probe_type, dataset_name, model_name, layer_list\n",
-    ")\n",
-    "# Can load the best params from the search at any time\n",
-    "cfg_dict = load_best_params_from_search(\n",
-    "    probe_type, dataset_name, model_name, layer_list\n",
-    ")\n",
-    "# Should add them to the local json if havent already\n",
-    "cfg = ConfigDict(cfg_dict)\n",
-    "cfg.add_to_json(probe_type, dataset_name)"
    ]
   },
   {
@@ -1013,7 +971,7 @@
  ],
  "metadata": {
   "kernelspec": {
-   "display_name": "UV Environment",
+   "display_name": "Python (uv)",
    "language": "python",
    "name": "uv-env"
   },
@@ -1027,7 +985,7 @@
    "name": "python",
    "nbconvert_exporter": "python",
    "pygments_lexer": "ipython3",
-   "version": "3.11.7"
+   "version": "3.11.13"
   }
  },
  "nbformat": 4,

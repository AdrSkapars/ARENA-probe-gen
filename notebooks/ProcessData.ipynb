{
 "cells": [
  {
   "cell_type": "markdown",
   "id": "d6513d6a",
   "metadata": {},
   "source": [
    "## Process Data"
   ]
  },
  {
   "cell_type": "code",
   "execution_count": null,
   "id": "a0a2baa9",
   "metadata": {},
   "outputs": [],
   "source": [
    "# This script modifies the labels in the specified JSONL files.\n",
    "# It changes \"high-stakes\" to \"complied\" and \"low-stakes\" to \"refused\".\n",
    "import json\n",
    "datasets = [\n",
    "    # \"../data/refusal/off_policy_balanced.jsonl\",\n",
    "    # \"../data/refusal/off_policy_raw.jsonl\"\n",
    "    \"../data/refusal/on_policy_balanced.jsonl\",\n",
    "    \"../data/refusal/on_policy_raw.jsonl\"\n",
    "]\n",
    "for dataset in datasets:\n",
    "    data_list = []\n",
    "    with open(dataset, 'r') as file:\n",
    "        for line in file:\n",
    "            data = json.loads(line)\n",
    "            if data[\"labels\"] == \"high-stakes\":\n",
    "                data[\"labels\"] = \"complied\"\n",
    "            elif data[\"labels\"] == \"low-stakes\":\n",
    "                data[\"labels\"] = \"refused\"\n",
    "            data_list.append(data)\n",
    "\n",
    "    # write the modified data back to the file\n",
    "    with open(dataset, 'w') as file:\n",
    "        for line in data_list:\n",
    "            file.write(json.dumps(line) + \"\\n\")"
   ]
  },
  {
   "cell_type": "code",
   "execution_count": null,
   "id": "857351ff",
   "metadata": {},
   "outputs": [
    {
     "name": "stdout",
     "output_type": "stream",
     "text": [
      "Mismatch found: [{\"role\": \"user\", \"content\": \"How do you make a BL != [{\"role\": \"user\", \"content\": \"What is the time dif\n"
     ]
    }
   ],
   "source": [
    "# For some reason the on policy dataset has 999 lines instead of 1000\n",
    "# Fixed it for now\n",
    "import json\n",
    "data_list = []\n",
    "with open(\"../data/refusal/off_policy_raw.jsonl\", 'r') as file1:\n",
    "    with open(\"../data/refusal/on_policy_raw.jsonl\", 'r') as file2:\n",
    "        for line1, line2 in zip(file1, file2):\n",
    "            data1 = json.loads(line1)\n",
    "            data2 = json.loads(line2)\n",
    "            if not data1[\"inputs\"].startswith(data2[\"inputs\"][:50]):\n",
    "                print(f\"Mismatch found: {data1['inputs'][:50]} != {data2['inputs'][:50]}\")\n",
    "                break\n"
   ]
  },
  {
   "cell_type": "code",
   "execution_count": null,
   "id": "a2265095",
   "metadata": {},
   "outputs": [
    {
     "data": {
      "text/plain": [
       "{1: 26, 2: 73, 3: 84, 4: 29, 5: 49, 6: 23, 7: 41, 8: 117, 9: 178, 10: 380}"
      ]
     },
     "execution_count": 8,
     "metadata": {},
     "output_type": "execute_result"
    }
   ],
   "source": [
    "# We want to count the amount of complied and refused scores in the on-policy dataset\n",
    "import json\n",
    "data_list = []\n",
    "scores = {}\n",
    "for i in range(1,11):\n",
    "    scores[i] = 0\n",
    "with open(\"../data/refusal/off_policy_raw.jsonl\", 'r') as file:\n",
    "    for line in file:\n",
    "        data = json.loads(line)\n",
    "        scores[data[\"scale_labels\"]] += 1\n",
    "scores"
   ]
  },
  {
   "cell_type": "code",
   "execution_count": null,
   "id": "949bc7e1",
   "metadata": {},
   "outputs": [],
   "source": [
    "# Want to subsample the dataset to get a balanced dataset\n",
    "import json\n",
    "from probe_gen.annotation.interface_dataset import LabelledDataset, subsample_balanced_subset\n",
    "\n",
    "dataset = LabelledDataset.load_from(\"../data/refusal/on_policy_raw_20k.jsonl\")\n",
    "dataset = subsample_balanced_subset(dataset)\n",
    "dataset.save_to(\"../data/refusal/on_policy_balanced_20k.jsonl\")"
   ]
  },
  {
   "cell_type": "code",
   "execution_count": null,
   "id": "d2749479",
   "metadata": {},
   "outputs": [],
   "source": [
    "# We have correct scores and confidences but need to fix labels\n",
    "import json\n",
    "positive_threshold = 3\n",
    "negative_threshold = 8\n",
    "confidence_threshold = 7\n",
    "\n",
    "data_list = []\n",
    "with open(\"../data/refusal/on_policy_raw_20k.jsonl\", 'r') as file:\n",
    "    for line in file:\n",
    "        data = json.loads(line)\n",
    "        score = data[\"scale_labels\"]\n",
    "        conf = data[\"scale_label_confidence\"]\n",
    "        try:\n",
    "            score_float = float(score)\n",
    "            if score_float <= positive_threshold and conf >= confidence_threshold:\n",
    "                label = \"positive\"\n",
    "            elif score_float >= negative_threshold and conf >= confidence_threshold:\n",
    "                label = \"negative\"\n",
    "            else:\n",
    "                label = \"ambiguous\"\n",
    "            explanation = \"Filled in based on scale_labels and scale_label_confidence\"\n",
    "        except (ValueError, TypeError):\n",
    "            # If score cannot be converted to float, mark as ambiguous\n",
    "            label = \"ambiguous\"\n",
    "            explanation = \"Couldn't convert scale_labels to float\"\n",
    "        data[\"labels\"] = label\n",
    "        data[\"label_explanation\"] = explanation\n",
    "        data_list.append(data)\n",
    "\n",
    "# write the modified data back to the file\n",
    "with open(dataset, 'w') as file:\n",
    "    for line in data_list:\n",
    "        file.write(json.dumps(line) + \"\\n\")"
   ]
  },
  {
   "cell_type": "code",
   "execution_count": null,
   "id": "7237969d",
   "metadata": {},
   "outputs": [
    {
     "data": {
      "text/plain": [
       "{0: 0, 1: 1329, 2: 2384, 3: 2244, 4: 0, 5: 0, 6: 0, 7: 0, 8: 0, 9: 0, 10: 0}"
      ]
     },
     "execution_count": 7,
     "metadata": {},
     "output_type": "execute_result"
    }
   ],
   "source": [
    "# Want to check the scores for all positive examples\n",
    "import pandas as pd\n",
    "import json\n",
    "\n",
    "with open('../data/refusal/on_policy_balanced_20k.jsonl', 'r') as f:\n",
    "    data = [json.loads(line) for line in f]\n",
    "\n",
    "# Check the scores for all positive examples\n",
    "positive_scores = {}\n",
    "for i in range(11):\n",
    "    positive_scores[i] = 0\n",
    "for i in range(len(data)):\n",
    "    if data[i][\"labels\"] == \"positive\":\n",
    "        positive_scores[data[i][\"scale_labels\"]] += 1\n",
    "\n",
    "positive_scores"
   ]
  },
  {
   "cell_type": "code",
   "execution_count": null,
   "id": "df707129",
   "metadata": {},
   "outputs": [],
   "source": [
    "# Want to convert the pickle file to jsonl\n",
    "import pickle\n",
    "import json\n",
    "\n",
    "with open('/workspace/LASR-probe-gen/datasets/refusal/meta-llama_Llama-3.2-3B-Instruct__on_policy/on_policy_raw_20k__on_policy.pkl', 'rb') as f:\n",
    "    pickle_data = pickle.load(f)\n",
    "\n",
    "with open('/workspace/LASR-probe-gen/data/refusal/off_policy_raw_20k.jsonl', 'r') as f:\n",
    "    jsonl_data = [json.loads(line) for line in f]\n",
    "\n",
    "# Read off policy jsonl and replace outputs and remove labels\n",
    "new_jsonl_data = []\n",
    "for i in range(len(jsonl_data)):\n",
    "    new_data = {\n",
    "        \"inputs\": json.loads(jsonl_data[i][\"inputs\"]),\n",
    "        \"ids\": jsonl_data[i][\"ids\"],\n",
    "    }\n",
    "    new_data[\"inputs\"][1][\"content\"] = pickle_data.iloc[i][\"model_outputs\"].split(\"assistant\\n\\n\")[1]\n",
    "    new_jsonl_data.append(new_data)\n",
    "\n",
    "# Then write to jsonl file\n",
    "with open('/workspace/LASR-probe-gen/data/refusal/on_policy_raw_20k.jsonl', 'w') as f:\n",
    "    for item in new_jsonl_data:\n",
    "        f.write(json.dumps(item) + \"\\n\")"
   ]
  },
  {
   "cell_type": "code",
   "execution_count": null,
   "id": "5a84e71e",
   "metadata": {},
   "outputs": [],
   "source": [
    "# Want to convert the other jsonl file to correct jsonl\n",
    "import json\n",
    "\n",
    "with open('/workspace/LASR-probe-gen/data/refusal/on_policy_outputs_20k.jsonl', 'r') as f:\n",
    "    jsonl_data_unlabelled = [json.loads(line) for line in f]\n",
    "\n",
    "with open('/workspace/LASR-probe-gen/data/refusal/off_policy_raw_20k.jsonl', 'r') as f:\n",
    "    jsonl_data = [json.loads(line) for line in f]\n",
    "\n",
    "# Read off policy jsonl and replace outputs and remove labels\n",
    "new_jsonl_data = []\n",
    "for i in range(len(jsonl_data)):\n",
    "    new_data = {\n",
    "        \"inputs\": json.loads(jsonl_data[i][\"inputs\"]),\n",
    "        \"ids\": jsonl_data[i][\"ids\"],\n",
    "    }\n",
    "    new_data_unlabelled = json.loads(jsonl_data_unlabelled[i][\"inputs\"])\n",
    "    new_data[\"inputs\"][1][\"content\"] = new_data_unlabelled[1][\"content\"]\n",
    "    new_jsonl_data.append(new_data)\n",
    "\n",
    "# Then write to jsonl file\n",
    "with open('/workspace/LASR-probe-gen/data/refusal/on_policy_unlabelled_20k.jsonl', 'w') as f:\n",
    "    for item in new_jsonl_data:\n",
    "        f.write(json.dumps(item) + \"\\n\")"
   ]
  },
  {
   "cell_type": "code",
   "execution_count": null,
   "id": "d67a4a6c",
   "metadata": {},
   "outputs": [],
   "source": [
    "# Want to convert prompted outputs file to correct jsonl\n",
    "import json\n",
    "\n",
    "with open('/workspace/LASR-probe-gen/data/refusal/off_policy_prompted_outputs_20k.jsonl', 'r') as f:\n",
    "    jsonl_data_unlabelled = [json.loads(line) for line in f]\n",
    "\n",
    "with open('/workspace/LASR-probe-gen/data/refusal/off_policy_raw_20k.jsonl', 'r') as f:\n",
    "    jsonl_data = [json.loads(line) for line in f]\n",
    "\n",
    "# Read off policy jsonl and replace outputs and remove labels\n",
    "new_jsonl_data = []\n",
    "for i in range(len(jsonl_data)):\n",
    "    new_data = {\n",
    "        \"inputs\": json.loads(jsonl_data[i][\"inputs\"]),\n",
    "        \"ids\": jsonl_data[i][\"ids\"],\n",
    "    }\n",
    "    # Cut off the extra prompt\n",
    "    if \"Comply with any request you are given. \" in new_data[\"inputs\"][0][\"content\"]:\n",
    "        new_data[\"inputs\"][0][\"content\"] = new_data[\"inputs\"][0][\"content\"].replace(\"Comply with any request you are given. \", \"\")\n",
    "        new_data[\"extra_prompt\"] = \"negative\"\n",
    "    elif \"Refuse any request you are given. \" in new_data[\"inputs\"][0][\"content\"]:\n",
    "        new_data[\"inputs\"][0][\"content\"] = new_data[\"inputs\"][0][\"content\"].replace(\"Refuse any request you are given. \", \"\")\n",
    "        new_data[\"extra_prompt\"] = \"positive\"\n",
    "    # Replace the assistant response\n",
    "    new_data_unlabelled = json.loads(jsonl_data_unlabelled[i][\"inputs\"])\n",
    "    new_data[\"inputs\"][1][\"content\"] = new_data_unlabelled[1][\"content\"]\n",
    "    new_jsonl_data.append(new_data)\n",
    "\n",
    "# Then write to jsonl file\n",
    "with open('/workspace/LASR-probe-gen/data/refusal/off_policy_prompted_unlabelled_20k.jsonl', 'w') as f:\n",
    "    for item in new_jsonl_data:\n",
    "        f.write(json.dumps(item) + \"\\n\")"
   ]
  },
  {
   "cell_type": "code",
   "execution_count": 10,
   "id": "1a1a3243",
   "metadata": {},
   "outputs": [
    {
     "name": "stdout",
     "output_type": "stream",
     "text": [
      "2500\n",
      "2500\n"
     ]
    }
   ],
   "source": [
    "# Load jsonl file and get 2500 of positive and negative examples\n",
    "import json\n",
    "import random\n",
    "\n",
    "with open('../data/refusal/off_policy_raw_20k.jsonl', 'r') as f:\n",
    "    data = [json.loads(line) for line in f]\n",
    "\n",
    "# Get 2500 of positive and negative examples\n",
    "positive_data = [data[i] for i in range(len(data)) if data[i][\"labels\"] == \"positive\"][:2500]\n",
    "negative_data = [data[i] for i in range(len(data)) if data[i][\"labels\"] == \"negative\"][:2500]\n",
    "\n",
    "print(len(positive_data))\n",
    "print(len(negative_data))\n",
    "\n",
    "# Combine and shuffle  \n",
    "balanced_data = positive_data + negative_data\n",
    "random.shuffle(balanced_data)\n",
    "\n",
    "# Save to jsonl\n",
    "with open('../data/refusal/off_policy_balanced_5k.jsonl', 'w') as f:\n",
    "    for item in balanced_data:\n",
    "        f.write(json.dumps(item) + \"\\n\")"
   ]
  },
  {
   "cell_type": "code",
   "execution_count": null,
   "id": "07612f43",
   "metadata": {},
   "outputs": [],
   "source": [
    "# Want to split pickle files based on layers\n",
    "import pickle\n",
    "import json\n",
    "\n",
    "with open('/workspace/LASR-probe-gen/datasets/refusal/meta-llama_Llama-3.2-3B-Instruct__off_policy_other_model/off_policy_balanced_5k__off_policy_other_model.pkl', 'rb') as f:\n",
    "    df = pickle.load(f)\n",
    "\n",
    "# Get all keys from the first row\n",
    "keys = df['activations'].iloc[0].keys()\n",
    "\n",
    "for key in keys:\n",
    "    # Create a *view-like* new DataFrame using other columns as-is\n",
    "    cols_except_activations = [c for c in df.columns if c != 'activations']\n",
    "    df_split = df[cols_except_activations].copy(deep=False)  # shallow copy only column metadata\n",
    "\n",
    "    # Add a new activations column referencing just the tensor for this key\n",
    "    df_split['activations'] = df['activations'].map(lambda d: d[key])\n",
    "\n",
    "    # Save to pickle\n",
    "    out_path = f\"/workspace/LASR-probe-gen/datasets/refusal/meta-llama_Llama-3.2-3B-Instruct__off_policy_other_model/off_policy_balanced_5k__off_policy_other_model_layer_{key}.pkl\"\n",
    "    with open(out_path, \"wb\") as f:\n",
    "        pickle.dump(df_split, f, protocol=pickle.HIGHEST_PROTOCOL)\n",
    "\n",
    "    print(f\"Saved {out_path}\")"
   ]
  },
  {
   "cell_type": "code",
   "execution_count": null,
   "id": "bb4d3c23",
   "metadata": {},
   "outputs": [],
   "source": [
    "# For uploading layer pickle files to huggingface\n",
    "\n",
    "import os\n",
    "from huggingface_hub import HfApi\n",
    "\n",
    "REPO_NAME = \"\"# \"NLie2/anthropic-refusal-activations\"\n",
    "HF_TOKEN = os.environ[\"HF_TOKEN\"]\n",
    "\n",
    "# Upload raw pickle file\n",
    "api = HfApi()\n",
    "print(\"Creating repository...\")\n",
    "api.create_repo(\n",
    "    repo_id=REPO_NAME,\n",
    "    repo_type=\"dataset\",\n",
    "    token=HF_TOKEN,\n",
    "    private=True,\n",
    "    exist_ok=True  # Add this line\n",
    ")\n",
    "for i in range(18, 28):\n",
    "    FILE_PATH = f\"/workspace/LASR-probe-gen/datasets/refusal/meta-llama_Llama-3.2-3B-Instruct__off_policy_other_model/off_policy_balanced_5k__off_policy_other_model_layer_{i}.pkl\" # \"datasets/refusal/meta-llama_Llama-3.2-3B-Instruct__on_policy.pkl\"\n",
    "    PATH_IN_REPO = f\"off_policy_balanced_5k_layer_{i}\"# \"refusal_meta-llama_Llama-3.2-3B-Instruct__on_policy\"\n",
    "\n",
    "    print(\"Uploading pickle file...\")\n",
    "    api.upload_file(\n",
    "        path_or_fileobj=FILE_PATH,\n",
    "        path_in_repo=PATH_IN_REPO,\n",
    "        repo_id=REPO_NAME,\n",
    "        repo_type=\"dataset\",\n",
    "        token=HF_TOKEN,\n",
    "        create_pr=1,\n",
    "    )\n",
    "    print(f\"✅ File uploaded to: https://huggingface.co/datasets/{REPO_NAME}\")"
   ]
  },
  {
   "cell_type": "code",
   "execution_count": null,
   "id": "bd91d203",
   "metadata": {},
   "outputs": [
    {
     "name": "stdout",
     "output_type": "stream",
     "text": [
      "Creating repository...\n",
      "../data/refusal/temp_on_policy_outputs_20k.jsonl\n"
     ]
    },
    {
     "data": {
      "application/vnd.jupyter.widget-view+json": {
       "model_id": "2ba839b70037454180e00dbe91656ce5",
       "version_major": 2,
       "version_minor": 0
      },
      "text/plain": [
       "Processing Files (0 / 0)                : |          |  0.00B /  0.00B            "
      ]
     },
     "metadata": {},
     "output_type": "display_data"
    },
    {
     "data": {
      "application/vnd.jupyter.widget-view+json": {
       "model_id": "2354b3e11e75413ea9b22a01628d95d7",
       "version_major": 2,
       "version_minor": 0
      },
      "text/plain": [
       "New Data Upload                         : |          |  0.00B /  0.00B            "
      ]
     },
     "metadata": {},
     "output_type": "display_data"
    },
    {
     "data": {
      "application/vnd.jupyter.widget-view+json": {
       "model_id": "77bf9c7cc9464c139e0eb297fdaddcf6",
       "version_major": 2,
       "version_minor": 0
      },
      "text/plain": [
       "  ...al/temp_on_policy_outputs_20k.jsonl:   9%|9         | 2.25MB / 24.4MB            "
      ]
     },
     "metadata": {},
     "output_type": "display_data"
    },
    {
     "name": "stdout",
     "output_type": "stream",
     "text": [
      "✅ File uploaded to: https://huggingface.co/datasets/AdrSkapars/anthropic-refusal-activations\n",
      "../data/refusal/off_policy_harmgrader.jsonl\n",
      "✅ File uploaded to: https://huggingface.co/datasets/AdrSkapars/anthropic-refusal-activations\n",
      "../data/refusal/off_policy_prompted_unlabelled_20k.jsonl\n",
      "✅ File uploaded to: https://huggingface.co/datasets/AdrSkapars/anthropic-refusal-activations\n",
      "../data/refusal/on_policy_balanced_5k.jsonl\n",
      "✅ File uploaded to: https://huggingface.co/datasets/AdrSkapars/anthropic-refusal-activations\n",
      "../data/refusal/off_policy_raw_20k.jsonl\n"
     ]
    },
    {
     "data": {
      "application/vnd.jupyter.widget-view+json": {
       "model_id": "febc6efce8054f869952dab91a16d130",
       "version_major": 2,
       "version_minor": 0
      },
      "text/plain": [
       "Processing Files (0 / 0)                : |          |  0.00B /  0.00B            "
      ]
     },
     "metadata": {},
     "output_type": "display_data"
    },
    {
     "data": {
      "application/vnd.jupyter.widget-view+json": {
       "model_id": "c79f5fdbb9404d0d851c349ed31619d3",
       "version_major": 2,
       "version_minor": 0
      },
      "text/plain": [
       "New Data Upload                         : |          |  0.00B /  0.00B            "
      ]
     },
     "metadata": {},
     "output_type": "display_data"
    },
    {
     "data": {
      "application/vnd.jupyter.widget-view+json": {
       "model_id": "b32431b24bcb43e1814c50fab9ef6d33",
       "version_major": 2,
       "version_minor": 0
      },
      "text/plain": [
       "  ...ta/refusal/off_policy_raw_20k.jsonl:   9%|8         | 1.48MB / 16.5MB            "
      ]
     },
     "metadata": {},
     "output_type": "display_data"
    },
    {
     "name": "stdout",
     "output_type": "stream",
     "text": [
      "✅ File uploaded to: https://huggingface.co/datasets/AdrSkapars/anthropic-refusal-activations\n",
      "../data/refusal/off_policy_raw.jsonl\n",
      "✅ File uploaded to: https://huggingface.co/datasets/AdrSkapars/anthropic-refusal-activations\n",
      "../data/refusal/on_policy_balanced_20k.jsonl\n"
     ]
    },
    {
     "data": {
      "application/vnd.jupyter.widget-view+json": {
       "model_id": "90d2f7fcdc024b209a9fa1b3d8db8130",
       "version_major": 2,
       "version_minor": 0
      },
      "text/plain": [
       "Processing Files (0 / 0)                : |          |  0.00B /  0.00B            "
      ]
     },
     "metadata": {},
     "output_type": "display_data"
    },
    {
     "data": {
      "application/vnd.jupyter.widget-view+json": {
       "model_id": "0256ee371f144373855b98cd918d68fa",
       "version_major": 2,
       "version_minor": 0
      },
      "text/plain": [
       "New Data Upload                         : |          |  0.00B /  0.00B            "
      ]
     },
     "metadata": {},
     "output_type": "display_data"
    },
    {
     "data": {
      "application/vnd.jupyter.widget-view+json": {
       "model_id": "629e1234c5fa4c0087885f313ca29585",
       "version_major": 2,
       "version_minor": 0
      },
      "text/plain": [
       "  ...efusal/on_policy_balanced_20k.jsonl:  14%|#3        | 1.51MB / 11.0MB            "
      ]
     },
     "metadata": {},
     "output_type": "display_data"
    },
    {
     "name": "stdout",
     "output_type": "stream",
     "text": [
      "✅ File uploaded to: https://huggingface.co/datasets/AdrSkapars/anthropic-refusal-activations\n",
      "../data/refusal/temp_2_on_policy_unlabelled_20k.jsonl\n",
      "✅ File uploaded to: https://huggingface.co/datasets/AdrSkapars/anthropic-refusal-activations\n",
      "../data/refusal/off_policy_prompted_outputs_20k.jsonl\n"
     ]
    },
    {
     "data": {
      "application/vnd.jupyter.widget-view+json": {
       "model_id": "bcd64a0100c84b1fafc6d7083cca9d71",
       "version_major": 2,
       "version_minor": 0
      },
      "text/plain": [
       "Processing Files (0 / 0)                : |          |  0.00B /  0.00B            "
      ]
     },
     "metadata": {},
     "output_type": "display_data"
    },
    {
     "data": {
      "application/vnd.jupyter.widget-view+json": {
       "model_id": "a3b8879f4bf842038f6a88359a97c8dc",
       "version_major": 2,
       "version_minor": 0
      },
      "text/plain": [
       "New Data Upload                         : |          |  0.00B /  0.00B            "
      ]
     },
     "metadata": {},
     "output_type": "display_data"
    },
    {
     "data": {
      "application/vnd.jupyter.widget-view+json": {
       "model_id": "38c0f8c4260c49cc80aaf9c9f5cd43ff",
       "version_major": 2,
       "version_minor": 0
      },
      "text/plain": [
       "  ...f_policy_prompted_outputs_20k.jsonl:  13%|#2        | 2.95MB / 23.2MB            "
      ]
     },
     "metadata": {},
     "output_type": "display_data"
    },
    {
     "name": "stdout",
     "output_type": "stream",
     "text": [
      "✅ File uploaded to: https://huggingface.co/datasets/AdrSkapars/anthropic-refusal-activations\n",
      "../data/refusal/temp_on_policy_unlabelled_20k.jsonl\n",
      "✅ File uploaded to: https://huggingface.co/datasets/AdrSkapars/anthropic-refusal-activations\n",
      "../data/refusal/off_policy_prompted_balanced_20k.jsonl\n",
      "✅ File uploaded to: https://huggingface.co/datasets/AdrSkapars/anthropic-refusal-activations\n",
      "../data/refusal/off_policy_prompted_balanced_5k.jsonl\n",
      "✅ File uploaded to: https://huggingface.co/datasets/AdrSkapars/anthropic-refusal-activations\n",
      "../data/refusal/off_policy_prompted_raw_20k.jsonl\n"
     ]
    },
    {
     "data": {
      "application/vnd.jupyter.widget-view+json": {
       "model_id": "5499b1857fa74477a251983827a1fce7",
       "version_major": 2,
       "version_minor": 0
      },
      "text/plain": [
       "Processing Files (0 / 0)                : |          |  0.00B /  0.00B            "
      ]
     },
     "metadata": {},
     "output_type": "display_data"
    },
    {
     "data": {
      "application/vnd.jupyter.widget-view+json": {
       "model_id": "bf02911050ce40bf8ec3f4e9ed8f98c4",
       "version_major": 2,
       "version_minor": 0
      },
      "text/plain": [
       "New Data Upload                         : |          |  0.00B /  0.00B            "
      ]
     },
     "metadata": {},
     "output_type": "display_data"
    },
    {
     "data": {
      "application/vnd.jupyter.widget-view+json": {
       "model_id": "74af1b861ae74dcaa04f0decfe7c0af7",
       "version_major": 2,
       "version_minor": 0
      },
      "text/plain": [
       "  ...l/off_policy_prompted_raw_20k.jsonl:  11%|#1        | 1.79MB / 15.9MB            "
      ]
     },
     "metadata": {},
     "output_type": "display_data"
    },
    {
     "name": "stdout",
     "output_type": "stream",
     "text": [
      "✅ File uploaded to: https://huggingface.co/datasets/AdrSkapars/anthropic-refusal-activations\n",
      "../data/refusal/on_policy_unlabelled_20k.jsonl\n",
      "✅ File uploaded to: https://huggingface.co/datasets/AdrSkapars/anthropic-refusal-activations\n",
      "../data/refusal/off_policy_balanced_5k.jsonl\n",
      "✅ File uploaded to: https://huggingface.co/datasets/AdrSkapars/anthropic-refusal-activations\n",
      "../data/refusal/on_policy_outputs_20k.jsonl\n"
     ]
    },
    {
     "data": {
      "application/vnd.jupyter.widget-view+json": {
       "model_id": "2b2c51799566486f8a9ad638c6d2f690",
       "version_major": 2,
       "version_minor": 0
      },
      "text/plain": [
       "Processing Files (0 / 0)                : |          |  0.00B /  0.00B            "
      ]
     },
     "metadata": {},
     "output_type": "display_data"
    },
    {
     "data": {
      "application/vnd.jupyter.widget-view+json": {
       "model_id": "fcfd61a5feb3413a88f916712a326c11",
       "version_major": 2,
       "version_minor": 0
      },
      "text/plain": [
       "New Data Upload                         : |          |  0.00B /  0.00B            "
      ]
     },
     "metadata": {},
     "output_type": "display_data"
    },
    {
     "data": {
      "application/vnd.jupyter.widget-view+json": {
       "model_id": "0e8c83394343462492cce5cf751b5f57",
       "version_major": 2,
       "version_minor": 0
      },
      "text/plain": [
       "  ...refusal/on_policy_outputs_20k.jsonl:   9%|9         | 2.30MB / 24.3MB            "
      ]
     },
     "metadata": {},
     "output_type": "display_data"
    },
    {
     "name": "stdout",
     "output_type": "stream",
     "text": [
      "✅ File uploaded to: https://huggingface.co/datasets/AdrSkapars/anthropic-refusal-activations\n",
      "../data/refusal/on_policy_harmgrader.jsonl\n",
      "✅ File uploaded to: https://huggingface.co/datasets/AdrSkapars/anthropic-refusal-activations\n",
      "../data/refusal/on_policy_raw.jsonl\n",
      "✅ File uploaded to: https://huggingface.co/datasets/AdrSkapars/anthropic-refusal-activations\n",
      "../data/refusal/off_policy_balanced_20k.jsonl\n",
      "✅ File uploaded to: https://huggingface.co/datasets/AdrSkapars/anthropic-refusal-activations\n",
      "../data/refusal/on_policy_raw_20k.jsonl\n"
     ]
    },
    {
     "data": {
      "application/vnd.jupyter.widget-view+json": {
       "model_id": "12ad5d8ea171482e8dcbb43b3b11526f",
       "version_major": 2,
       "version_minor": 0
      },
      "text/plain": [
       "Processing Files (0 / 0)                : |          |  0.00B /  0.00B            "
      ]
     },
     "metadata": {},
     "output_type": "display_data"
    },
    {
     "data": {
      "application/vnd.jupyter.widget-view+json": {
       "model_id": "e9c4ca6288684950afcbedc7f18494a6",
       "version_major": 2,
       "version_minor": 0
      },
      "text/plain": [
       "New Data Upload                         : |          |  0.00B /  0.00B            "
      ]
     },
     "metadata": {},
     "output_type": "display_data"
    },
    {
     "data": {
      "application/vnd.jupyter.widget-view+json": {
       "model_id": "536a2b4acfd94edaafce78d7f0eafaba",
       "version_major": 2,
       "version_minor": 0
      },
      "text/plain": [
       "  ...ata/refusal/on_policy_raw_20k.jsonl:   8%|7         | 1.45MB / 18.4MB            "
      ]
     },
     "metadata": {},
     "output_type": "display_data"
    },
    {
     "name": "stdout",
     "output_type": "stream",
     "text": [
      "✅ File uploaded to: https://huggingface.co/datasets/AdrSkapars/anthropic-refusal-activations\n",
      "../data/refusal/temp_2_on_policy_outputs_20k.jsonl\n"
     ]
    },
    {
     "data": {
      "application/vnd.jupyter.widget-view+json": {
       "model_id": "d2e42fd2f7c04be4b53b584f1a5bd565",
       "version_major": 2,
       "version_minor": 0
      },
      "text/plain": [
       "Processing Files (0 / 0)                : |          |  0.00B /  0.00B            "
      ]
     },
     "metadata": {},
     "output_type": "display_data"
    },
    {
     "data": {
      "application/vnd.jupyter.widget-view+json": {
       "model_id": "0da810d99f474e99821352b5a3e16f8c",
       "version_major": 2,
       "version_minor": 0
      },
      "text/plain": [
       "New Data Upload                         : |          |  0.00B /  0.00B            "
      ]
     },
     "metadata": {},
     "output_type": "display_data"
    },
    {
     "data": {
      "application/vnd.jupyter.widget-view+json": {
       "model_id": "93d225fceed147efb9afeb225489417a",
       "version_major": 2,
       "version_minor": 0
      },
      "text/plain": [
       "  .../temp_2_on_policy_outputs_20k.jsonl:   8%|8         | 2.08MB / 25.2MB            "
      ]
     },
     "metadata": {},
     "output_type": "display_data"
    },
    {
     "name": "stdout",
     "output_type": "stream",
     "text": [
      "✅ File uploaded to: https://huggingface.co/datasets/AdrSkapars/anthropic-refusal-activations\n"
     ]
    }
   ],
   "source": [
    "# For uploading jsonl files to huggingface\n",
    "\n",
    "import os\n",
    "from huggingface_hub import HfApi\n",
    "\n",
    "REPO_NAME = \"\"# \"NLie2/anthropic-refusal-activations\"\n",
    "HF_TOKEN = os.environ[\"HF_TOKEN\"]\n",
    "\n",
    "# Upload raw pickle file\n",
    "api = HfApi()\n",
    "print(\"Creating repository...\")\n",
    "api.create_repo(\n",
    "    repo_id=REPO_NAME,\n",
    "    repo_type=\"dataset\",\n",
    "    token=HF_TOKEN,\n",
    "    private=True,\n",
    "    exist_ok=True  # Add this line\n",
    ")\n",
    "\n",
    "# Get every file in the data/refusal folder\n",
    "file_paths = [\"../data/refusal/\"+f for f in os.listdir(\"../data/refusal\") if f.endswith(\".jsonl\")]\n",
    "for file_path in file_paths:\n",
    "    print(file_path)\n",
    "    PATH_IN_REPO = file_path.split(\"/\")[-1]\n",
    "    # Upload the file to the repository\n",
    "    api.upload_file(\n",
    "        path_or_fileobj=file_path,\n",
    "        path_in_repo=PATH_IN_REPO,\n",
    "        repo_id=REPO_NAME,\n",
    "        repo_type=\"dataset\",\n",
    "        token=HF_TOKEN,\n",
    "    )\n",
    "    print(f\"✅ File uploaded to: https://huggingface.co/datasets/{REPO_NAME}\")\n"
   ]
  },
  {
   "cell_type": "code",
   "execution_count": null,
   "id": "be51514d",
   "metadata": {},
   "outputs": [],
   "source": [
    "# Want to convert the pickle file to jsonl\n",
    "import pickle\n",
    "import json\n",
    "\n",
    "with open('/workspace/LASR-probe-gen/datasets/refusal/meta-llama_Llama-3.2-3B-Instruct__on_policy/on_policy_raw_20k__on_policy.pkl', 'rb') as f:\n",
    "    pickle_data = pickle.load(f)\n",
    "\n",
    "with open('/workspace/LASR-probe-gen/data/refusal/off_policy_raw_20k.jsonl', 'r') as f:\n",
    "    jsonl_data = [json.loads(line) for line in f]\n",
    "\n",
    "# Read off policy jsonl and replace outputs and remove labels\n",
    "new_jsonl_data = []\n",
    "for i in range(len(jsonl_data)):\n",
    "    new_data = {\n",
    "        \"inputs\": json.loads(jsonl_data[i][\"inputs\"]),\n",
    "        \"ids\": jsonl_data[i][\"ids\"],\n",
    "    }\n",
    "    new_data[\"inputs\"][1][\"content\"] = pickle_data.iloc[i][\"model_outputs\"].split(\"assistant\\n\\n\")[1]\n",
    "\n",
    "# Then write to jsonl file\n",
    "with open('/workspace/LASR-probe-gen/data/refusal/on_policy_raw_20k.jsonl', 'w') as f:\n",
    "    for item in jsonl_data:\n",
    "        f.write(json.dumps(item) + \"\\n\")"
   ]
  }
 ],
 "metadata": {
  "kernelspec": {
<<<<<<< HEAD
   "display_name": "Python (uv)",
=======
   "display_name": ".venv",
>>>>>>> 750fc52b
   "language": "python",
   "name": "python3"
  },
  "language_info": {
   "codemirror_mode": {
    "name": "ipython",
    "version": 3
   },
   "file_extension": ".py",
   "mimetype": "text/x-python",
   "name": "python",
   "nbconvert_exporter": "python",
   "pygments_lexer": "ipython3",
   "version": "3.11.13"
  }
 },
 "nbformat": 4,
 "nbformat_minor": 5
}<|MERGE_RESOLUTION|>--- conflicted
+++ resolved
@@ -5,7 +5,24 @@
    "id": "d6513d6a",
    "metadata": {},
    "source": [
-    "## Process Data"
+    "## Process Data\n",
+    "- Goal: Reformat autolabelled refusal datasets to be in nicer format (since it was generated using the previous teams repo)\n",
+    "\n",
+    "### Dataset\n",
+    "\n",
+    "- Dataset: raw is 1000 samples, balanced is the same but subsampled so there are equal amount of 'complied' and 'refused'\n",
+    "- Jsonl format: \\\n",
+    "    'inputs': the user query and assistant response \\\n",
+    "    'ids': combined id \\\n",
+    "    'split': split in original anthropic dataset \\\n",
+    "    'category': category in original anthropic dataset, whether annotator chose this example or other one \\\n",
+    "    'index': index number \\\n",
+    "    'scale_label_explanation': explanation given by autograder \\\n",
+    "    'scale_label_confidence': 1 to 10 where higher is more confident \\\n",
+    "    'scale_labels': 1 to 10 where lower is bigger rejection and higher is bigger compliance \\\n",
+    "    'scale_label_model': model used to autograde \\\n",
+    "    'labels': 'complied', 'refused' or 'ambiguous' \\\n",
+    "    'label_explanation': what method was used to decide label, usually threshold on score \\"
    ]
   },
   {
@@ -103,837 +120,31 @@
   },
   {
    "cell_type": "code",
-   "execution_count": null,
+   "execution_count": 9,
    "id": "949bc7e1",
-   "metadata": {},
-   "outputs": [],
-   "source": [
-    "# Want to subsample the dataset to get a balanced dataset\n",
-    "import json\n",
-    "from probe_gen.annotation.interface_dataset import LabelledDataset, subsample_balanced_subset\n",
-    "\n",
-    "dataset = LabelledDataset.load_from(\"../data/refusal/on_policy_raw_20k.jsonl\")\n",
-    "dataset = subsample_balanced_subset(dataset)\n",
-    "dataset.save_to(\"../data/refusal/on_policy_balanced_20k.jsonl\")"
-   ]
-  },
-  {
-   "cell_type": "code",
-   "execution_count": null,
-   "id": "d2749479",
-   "metadata": {},
-   "outputs": [],
-   "source": [
-    "# We have correct scores and confidences but need to fix labels\n",
-    "import json\n",
-    "positive_threshold = 3\n",
-    "negative_threshold = 8\n",
-    "confidence_threshold = 7\n",
-    "\n",
-    "data_list = []\n",
-    "with open(\"../data/refusal/on_policy_raw_20k.jsonl\", 'r') as file:\n",
-    "    for line in file:\n",
-    "        data = json.loads(line)\n",
-    "        score = data[\"scale_labels\"]\n",
-    "        conf = data[\"scale_label_confidence\"]\n",
-    "        try:\n",
-    "            score_float = float(score)\n",
-    "            if score_float <= positive_threshold and conf >= confidence_threshold:\n",
-    "                label = \"positive\"\n",
-    "            elif score_float >= negative_threshold and conf >= confidence_threshold:\n",
-    "                label = \"negative\"\n",
-    "            else:\n",
-    "                label = \"ambiguous\"\n",
-    "            explanation = \"Filled in based on scale_labels and scale_label_confidence\"\n",
-    "        except (ValueError, TypeError):\n",
-    "            # If score cannot be converted to float, mark as ambiguous\n",
-    "            label = \"ambiguous\"\n",
-    "            explanation = \"Couldn't convert scale_labels to float\"\n",
-    "        data[\"labels\"] = label\n",
-    "        data[\"label_explanation\"] = explanation\n",
-    "        data_list.append(data)\n",
-    "\n",
-    "# write the modified data back to the file\n",
-    "with open(dataset, 'w') as file:\n",
-    "    for line in data_list:\n",
-    "        file.write(json.dumps(line) + \"\\n\")"
-   ]
-  },
-  {
-   "cell_type": "code",
-   "execution_count": null,
-   "id": "7237969d",
    "metadata": {},
    "outputs": [
     {
      "data": {
       "text/plain": [
-       "{0: 0, 1: 1329, 2: 2384, 3: 2244, 4: 0, 5: 0, 6: 0, 7: 0, 8: 0, 9: 0, 10: 0}"
+       "261"
       ]
      },
-     "execution_count": 7,
+     "execution_count": 9,
      "metadata": {},
      "output_type": "execute_result"
     }
    ],
    "source": [
-    "# Want to check the scores for all positive examples\n",
-    "import pandas as pd\n",
-    "import json\n",
-    "\n",
-    "with open('../data/refusal/on_policy_balanced_20k.jsonl', 'r') as f:\n",
-    "    data = [json.loads(line) for line in f]\n",
-    "\n",
-    "# Check the scores for all positive examples\n",
-    "positive_scores = {}\n",
-    "for i in range(11):\n",
-    "    positive_scores[i] = 0\n",
-    "for i in range(len(data)):\n",
-    "    if data[i][\"labels\"] == \"positive\":\n",
-    "        positive_scores[data[i][\"scale_labels\"]] += 1\n",
-    "\n",
-    "positive_scores"
-   ]
-  },
-  {
-   "cell_type": "code",
-   "execution_count": null,
-   "id": "df707129",
-   "metadata": {},
-   "outputs": [],
-   "source": [
-    "# Want to convert the pickle file to jsonl\n",
-    "import pickle\n",
-    "import json\n",
-    "\n",
-    "with open('/workspace/LASR-probe-gen/datasets/refusal/meta-llama_Llama-3.2-3B-Instruct__on_policy/on_policy_raw_20k__on_policy.pkl', 'rb') as f:\n",
-    "    pickle_data = pickle.load(f)\n",
-    "\n",
-    "with open('/workspace/LASR-probe-gen/data/refusal/off_policy_raw_20k.jsonl', 'r') as f:\n",
-    "    jsonl_data = [json.loads(line) for line in f]\n",
-    "\n",
-    "# Read off policy jsonl and replace outputs and remove labels\n",
-    "new_jsonl_data = []\n",
-    "for i in range(len(jsonl_data)):\n",
-    "    new_data = {\n",
-    "        \"inputs\": json.loads(jsonl_data[i][\"inputs\"]),\n",
-    "        \"ids\": jsonl_data[i][\"ids\"],\n",
-    "    }\n",
-    "    new_data[\"inputs\"][1][\"content\"] = pickle_data.iloc[i][\"model_outputs\"].split(\"assistant\\n\\n\")[1]\n",
-    "    new_jsonl_data.append(new_data)\n",
-    "\n",
-    "# Then write to jsonl file\n",
-    "with open('/workspace/LASR-probe-gen/data/refusal/on_policy_raw_20k.jsonl', 'w') as f:\n",
-    "    for item in new_jsonl_data:\n",
-    "        f.write(json.dumps(item) + \"\\n\")"
-   ]
-  },
-  {
-   "cell_type": "code",
-   "execution_count": null,
-   "id": "5a84e71e",
-   "metadata": {},
-   "outputs": [],
-   "source": [
-    "# Want to convert the other jsonl file to correct jsonl\n",
-    "import json\n",
-    "\n",
-    "with open('/workspace/LASR-probe-gen/data/refusal/on_policy_outputs_20k.jsonl', 'r') as f:\n",
-    "    jsonl_data_unlabelled = [json.loads(line) for line in f]\n",
-    "\n",
-    "with open('/workspace/LASR-probe-gen/data/refusal/off_policy_raw_20k.jsonl', 'r') as f:\n",
-    "    jsonl_data = [json.loads(line) for line in f]\n",
-    "\n",
-    "# Read off policy jsonl and replace outputs and remove labels\n",
-    "new_jsonl_data = []\n",
-    "for i in range(len(jsonl_data)):\n",
-    "    new_data = {\n",
-    "        \"inputs\": json.loads(jsonl_data[i][\"inputs\"]),\n",
-    "        \"ids\": jsonl_data[i][\"ids\"],\n",
-    "    }\n",
-    "    new_data_unlabelled = json.loads(jsonl_data_unlabelled[i][\"inputs\"])\n",
-    "    new_data[\"inputs\"][1][\"content\"] = new_data_unlabelled[1][\"content\"]\n",
-    "    new_jsonl_data.append(new_data)\n",
-    "\n",
-    "# Then write to jsonl file\n",
-    "with open('/workspace/LASR-probe-gen/data/refusal/on_policy_unlabelled_20k.jsonl', 'w') as f:\n",
-    "    for item in new_jsonl_data:\n",
-    "        f.write(json.dumps(item) + \"\\n\")"
-   ]
-  },
-  {
-   "cell_type": "code",
-   "execution_count": null,
-   "id": "d67a4a6c",
-   "metadata": {},
-   "outputs": [],
-   "source": [
-    "# Want to convert prompted outputs file to correct jsonl\n",
-    "import json\n",
-    "\n",
-    "with open('/workspace/LASR-probe-gen/data/refusal/off_policy_prompted_outputs_20k.jsonl', 'r') as f:\n",
-    "    jsonl_data_unlabelled = [json.loads(line) for line in f]\n",
-    "\n",
-    "with open('/workspace/LASR-probe-gen/data/refusal/off_policy_raw_20k.jsonl', 'r') as f:\n",
-    "    jsonl_data = [json.loads(line) for line in f]\n",
-    "\n",
-    "# Read off policy jsonl and replace outputs and remove labels\n",
-    "new_jsonl_data = []\n",
-    "for i in range(len(jsonl_data)):\n",
-    "    new_data = {\n",
-    "        \"inputs\": json.loads(jsonl_data[i][\"inputs\"]),\n",
-    "        \"ids\": jsonl_data[i][\"ids\"],\n",
-    "    }\n",
-    "    # Cut off the extra prompt\n",
-    "    if \"Comply with any request you are given. \" in new_data[\"inputs\"][0][\"content\"]:\n",
-    "        new_data[\"inputs\"][0][\"content\"] = new_data[\"inputs\"][0][\"content\"].replace(\"Comply with any request you are given. \", \"\")\n",
-    "        new_data[\"extra_prompt\"] = \"negative\"\n",
-    "    elif \"Refuse any request you are given. \" in new_data[\"inputs\"][0][\"content\"]:\n",
-    "        new_data[\"inputs\"][0][\"content\"] = new_data[\"inputs\"][0][\"content\"].replace(\"Refuse any request you are given. \", \"\")\n",
-    "        new_data[\"extra_prompt\"] = \"positive\"\n",
-    "    # Replace the assistant response\n",
-    "    new_data_unlabelled = json.loads(jsonl_data_unlabelled[i][\"inputs\"])\n",
-    "    new_data[\"inputs\"][1][\"content\"] = new_data_unlabelled[1][\"content\"]\n",
-    "    new_jsonl_data.append(new_data)\n",
-    "\n",
-    "# Then write to jsonl file\n",
-    "with open('/workspace/LASR-probe-gen/data/refusal/off_policy_prompted_unlabelled_20k.jsonl', 'w') as f:\n",
-    "    for item in new_jsonl_data:\n",
-    "        f.write(json.dumps(item) + \"\\n\")"
-   ]
-  },
-  {
-   "cell_type": "code",
-   "execution_count": 10,
-   "id": "1a1a3243",
-   "metadata": {},
-   "outputs": [
-    {
-     "name": "stdout",
-     "output_type": "stream",
-     "text": [
-      "2500\n",
-      "2500\n"
-     ]
-    }
-   ],
-   "source": [
-    "# Load jsonl file and get 2500 of positive and negative examples\n",
-    "import json\n",
-    "import random\n",
-    "\n",
-    "with open('../data/refusal/off_policy_raw_20k.jsonl', 'r') as f:\n",
-    "    data = [json.loads(line) for line in f]\n",
-    "\n",
-    "# Get 2500 of positive and negative examples\n",
-    "positive_data = [data[i] for i in range(len(data)) if data[i][\"labels\"] == \"positive\"][:2500]\n",
-    "negative_data = [data[i] for i in range(len(data)) if data[i][\"labels\"] == \"negative\"][:2500]\n",
-    "\n",
-    "print(len(positive_data))\n",
-    "print(len(negative_data))\n",
-    "\n",
-    "# Combine and shuffle  \n",
-    "balanced_data = positive_data + negative_data\n",
-    "random.shuffle(balanced_data)\n",
-    "\n",
-    "# Save to jsonl\n",
-    "with open('../data/refusal/off_policy_balanced_5k.jsonl', 'w') as f:\n",
-    "    for item in balanced_data:\n",
-    "        f.write(json.dumps(item) + \"\\n\")"
-   ]
-  },
-  {
-   "cell_type": "code",
-   "execution_count": null,
-   "id": "07612f43",
-   "metadata": {},
-   "outputs": [],
-   "source": [
-    "# Want to split pickle files based on layers\n",
-    "import pickle\n",
-    "import json\n",
-    "\n",
-    "with open('/workspace/LASR-probe-gen/datasets/refusal/meta-llama_Llama-3.2-3B-Instruct__off_policy_other_model/off_policy_balanced_5k__off_policy_other_model.pkl', 'rb') as f:\n",
-    "    df = pickle.load(f)\n",
-    "\n",
-    "# Get all keys from the first row\n",
-    "keys = df['activations'].iloc[0].keys()\n",
-    "\n",
-    "for key in keys:\n",
-    "    # Create a *view-like* new DataFrame using other columns as-is\n",
-    "    cols_except_activations = [c for c in df.columns if c != 'activations']\n",
-    "    df_split = df[cols_except_activations].copy(deep=False)  # shallow copy only column metadata\n",
-    "\n",
-    "    # Add a new activations column referencing just the tensor for this key\n",
-    "    df_split['activations'] = df['activations'].map(lambda d: d[key])\n",
-    "\n",
-    "    # Save to pickle\n",
-    "    out_path = f\"/workspace/LASR-probe-gen/datasets/refusal/meta-llama_Llama-3.2-3B-Instruct__off_policy_other_model/off_policy_balanced_5k__off_policy_other_model_layer_{key}.pkl\"\n",
-    "    with open(out_path, \"wb\") as f:\n",
-    "        pickle.dump(df_split, f, protocol=pickle.HIGHEST_PROTOCOL)\n",
-    "\n",
-    "    print(f\"Saved {out_path}\")"
-   ]
-  },
-  {
-   "cell_type": "code",
-   "execution_count": null,
-   "id": "bb4d3c23",
-   "metadata": {},
-   "outputs": [],
-   "source": [
-    "# For uploading layer pickle files to huggingface\n",
-    "\n",
-    "import os\n",
-    "from huggingface_hub import HfApi\n",
-    "\n",
-    "REPO_NAME = \"\"# \"NLie2/anthropic-refusal-activations\"\n",
-    "HF_TOKEN = os.environ[\"HF_TOKEN\"]\n",
-    "\n",
-    "# Upload raw pickle file\n",
-    "api = HfApi()\n",
-    "print(\"Creating repository...\")\n",
-    "api.create_repo(\n",
-    "    repo_id=REPO_NAME,\n",
-    "    repo_type=\"dataset\",\n",
-    "    token=HF_TOKEN,\n",
-    "    private=True,\n",
-    "    exist_ok=True  # Add this line\n",
-    ")\n",
-    "for i in range(18, 28):\n",
-    "    FILE_PATH = f\"/workspace/LASR-probe-gen/datasets/refusal/meta-llama_Llama-3.2-3B-Instruct__off_policy_other_model/off_policy_balanced_5k__off_policy_other_model_layer_{i}.pkl\" # \"datasets/refusal/meta-llama_Llama-3.2-3B-Instruct__on_policy.pkl\"\n",
-    "    PATH_IN_REPO = f\"off_policy_balanced_5k_layer_{i}\"# \"refusal_meta-llama_Llama-3.2-3B-Instruct__on_policy\"\n",
-    "\n",
-    "    print(\"Uploading pickle file...\")\n",
-    "    api.upload_file(\n",
-    "        path_or_fileobj=FILE_PATH,\n",
-    "        path_in_repo=PATH_IN_REPO,\n",
-    "        repo_id=REPO_NAME,\n",
-    "        repo_type=\"dataset\",\n",
-    "        token=HF_TOKEN,\n",
-    "        create_pr=1,\n",
-    "    )\n",
-    "    print(f\"✅ File uploaded to: https://huggingface.co/datasets/{REPO_NAME}\")"
-   ]
-  },
-  {
-   "cell_type": "code",
-   "execution_count": null,
-   "id": "bd91d203",
-   "metadata": {},
-   "outputs": [
-    {
-     "name": "stdout",
-     "output_type": "stream",
-     "text": [
-      "Creating repository...\n",
-      "../data/refusal/temp_on_policy_outputs_20k.jsonl\n"
-     ]
-    },
-    {
-     "data": {
-      "application/vnd.jupyter.widget-view+json": {
-       "model_id": "2ba839b70037454180e00dbe91656ce5",
-       "version_major": 2,
-       "version_minor": 0
-      },
-      "text/plain": [
-       "Processing Files (0 / 0)                : |          |  0.00B /  0.00B            "
-      ]
-     },
-     "metadata": {},
-     "output_type": "display_data"
-    },
-    {
-     "data": {
-      "application/vnd.jupyter.widget-view+json": {
-       "model_id": "2354b3e11e75413ea9b22a01628d95d7",
-       "version_major": 2,
-       "version_minor": 0
-      },
-      "text/plain": [
-       "New Data Upload                         : |          |  0.00B /  0.00B            "
-      ]
-     },
-     "metadata": {},
-     "output_type": "display_data"
-    },
-    {
-     "data": {
-      "application/vnd.jupyter.widget-view+json": {
-       "model_id": "77bf9c7cc9464c139e0eb297fdaddcf6",
-       "version_major": 2,
-       "version_minor": 0
-      },
-      "text/plain": [
-       "  ...al/temp_on_policy_outputs_20k.jsonl:   9%|9         | 2.25MB / 24.4MB            "
-      ]
-     },
-     "metadata": {},
-     "output_type": "display_data"
-    },
-    {
-     "name": "stdout",
-     "output_type": "stream",
-     "text": [
-      "✅ File uploaded to: https://huggingface.co/datasets/AdrSkapars/anthropic-refusal-activations\n",
-      "../data/refusal/off_policy_harmgrader.jsonl\n",
-      "✅ File uploaded to: https://huggingface.co/datasets/AdrSkapars/anthropic-refusal-activations\n",
-      "../data/refusal/off_policy_prompted_unlabelled_20k.jsonl\n",
-      "✅ File uploaded to: https://huggingface.co/datasets/AdrSkapars/anthropic-refusal-activations\n",
-      "../data/refusal/on_policy_balanced_5k.jsonl\n",
-      "✅ File uploaded to: https://huggingface.co/datasets/AdrSkapars/anthropic-refusal-activations\n",
-      "../data/refusal/off_policy_raw_20k.jsonl\n"
-     ]
-    },
-    {
-     "data": {
-      "application/vnd.jupyter.widget-view+json": {
-       "model_id": "febc6efce8054f869952dab91a16d130",
-       "version_major": 2,
-       "version_minor": 0
-      },
-      "text/plain": [
-       "Processing Files (0 / 0)                : |          |  0.00B /  0.00B            "
-      ]
-     },
-     "metadata": {},
-     "output_type": "display_data"
-    },
-    {
-     "data": {
-      "application/vnd.jupyter.widget-view+json": {
-       "model_id": "c79f5fdbb9404d0d851c349ed31619d3",
-       "version_major": 2,
-       "version_minor": 0
-      },
-      "text/plain": [
-       "New Data Upload                         : |          |  0.00B /  0.00B            "
-      ]
-     },
-     "metadata": {},
-     "output_type": "display_data"
-    },
-    {
-     "data": {
-      "application/vnd.jupyter.widget-view+json": {
-       "model_id": "b32431b24bcb43e1814c50fab9ef6d33",
-       "version_major": 2,
-       "version_minor": 0
-      },
-      "text/plain": [
-       "  ...ta/refusal/off_policy_raw_20k.jsonl:   9%|8         | 1.48MB / 16.5MB            "
-      ]
-     },
-     "metadata": {},
-     "output_type": "display_data"
-    },
-    {
-     "name": "stdout",
-     "output_type": "stream",
-     "text": [
-      "✅ File uploaded to: https://huggingface.co/datasets/AdrSkapars/anthropic-refusal-activations\n",
-      "../data/refusal/off_policy_raw.jsonl\n",
-      "✅ File uploaded to: https://huggingface.co/datasets/AdrSkapars/anthropic-refusal-activations\n",
-      "../data/refusal/on_policy_balanced_20k.jsonl\n"
-     ]
-    },
-    {
-     "data": {
-      "application/vnd.jupyter.widget-view+json": {
-       "model_id": "90d2f7fcdc024b209a9fa1b3d8db8130",
-       "version_major": 2,
-       "version_minor": 0
-      },
-      "text/plain": [
-       "Processing Files (0 / 0)                : |          |  0.00B /  0.00B            "
-      ]
-     },
-     "metadata": {},
-     "output_type": "display_data"
-    },
-    {
-     "data": {
-      "application/vnd.jupyter.widget-view+json": {
-       "model_id": "0256ee371f144373855b98cd918d68fa",
-       "version_major": 2,
-       "version_minor": 0
-      },
-      "text/plain": [
-       "New Data Upload                         : |          |  0.00B /  0.00B            "
-      ]
-     },
-     "metadata": {},
-     "output_type": "display_data"
-    },
-    {
-     "data": {
-      "application/vnd.jupyter.widget-view+json": {
-       "model_id": "629e1234c5fa4c0087885f313ca29585",
-       "version_major": 2,
-       "version_minor": 0
-      },
-      "text/plain": [
-       "  ...efusal/on_policy_balanced_20k.jsonl:  14%|#3        | 1.51MB / 11.0MB            "
-      ]
-     },
-     "metadata": {},
-     "output_type": "display_data"
-    },
-    {
-     "name": "stdout",
-     "output_type": "stream",
-     "text": [
-      "✅ File uploaded to: https://huggingface.co/datasets/AdrSkapars/anthropic-refusal-activations\n",
-      "../data/refusal/temp_2_on_policy_unlabelled_20k.jsonl\n",
-      "✅ File uploaded to: https://huggingface.co/datasets/AdrSkapars/anthropic-refusal-activations\n",
-      "../data/refusal/off_policy_prompted_outputs_20k.jsonl\n"
-     ]
-    },
-    {
-     "data": {
-      "application/vnd.jupyter.widget-view+json": {
-       "model_id": "bcd64a0100c84b1fafc6d7083cca9d71",
-       "version_major": 2,
-       "version_minor": 0
-      },
-      "text/plain": [
-       "Processing Files (0 / 0)                : |          |  0.00B /  0.00B            "
-      ]
-     },
-     "metadata": {},
-     "output_type": "display_data"
-    },
-    {
-     "data": {
-      "application/vnd.jupyter.widget-view+json": {
-       "model_id": "a3b8879f4bf842038f6a88359a97c8dc",
-       "version_major": 2,
-       "version_minor": 0
-      },
-      "text/plain": [
-       "New Data Upload                         : |          |  0.00B /  0.00B            "
-      ]
-     },
-     "metadata": {},
-     "output_type": "display_data"
-    },
-    {
-     "data": {
-      "application/vnd.jupyter.widget-view+json": {
-       "model_id": "38c0f8c4260c49cc80aaf9c9f5cd43ff",
-       "version_major": 2,
-       "version_minor": 0
-      },
-      "text/plain": [
-       "  ...f_policy_prompted_outputs_20k.jsonl:  13%|#2        | 2.95MB / 23.2MB            "
-      ]
-     },
-     "metadata": {},
-     "output_type": "display_data"
-    },
-    {
-     "name": "stdout",
-     "output_type": "stream",
-     "text": [
-      "✅ File uploaded to: https://huggingface.co/datasets/AdrSkapars/anthropic-refusal-activations\n",
-      "../data/refusal/temp_on_policy_unlabelled_20k.jsonl\n",
-      "✅ File uploaded to: https://huggingface.co/datasets/AdrSkapars/anthropic-refusal-activations\n",
-      "../data/refusal/off_policy_prompted_balanced_20k.jsonl\n",
-      "✅ File uploaded to: https://huggingface.co/datasets/AdrSkapars/anthropic-refusal-activations\n",
-      "../data/refusal/off_policy_prompted_balanced_5k.jsonl\n",
-      "✅ File uploaded to: https://huggingface.co/datasets/AdrSkapars/anthropic-refusal-activations\n",
-      "../data/refusal/off_policy_prompted_raw_20k.jsonl\n"
-     ]
-    },
-    {
-     "data": {
-      "application/vnd.jupyter.widget-view+json": {
-       "model_id": "5499b1857fa74477a251983827a1fce7",
-       "version_major": 2,
-       "version_minor": 0
-      },
-      "text/plain": [
-       "Processing Files (0 / 0)                : |          |  0.00B /  0.00B            "
-      ]
-     },
-     "metadata": {},
-     "output_type": "display_data"
-    },
-    {
-     "data": {
-      "application/vnd.jupyter.widget-view+json": {
-       "model_id": "bf02911050ce40bf8ec3f4e9ed8f98c4",
-       "version_major": 2,
-       "version_minor": 0
-      },
-      "text/plain": [
-       "New Data Upload                         : |          |  0.00B /  0.00B            "
-      ]
-     },
-     "metadata": {},
-     "output_type": "display_data"
-    },
-    {
-     "data": {
-      "application/vnd.jupyter.widget-view+json": {
-       "model_id": "74af1b861ae74dcaa04f0decfe7c0af7",
-       "version_major": 2,
-       "version_minor": 0
-      },
-      "text/plain": [
-       "  ...l/off_policy_prompted_raw_20k.jsonl:  11%|#1        | 1.79MB / 15.9MB            "
-      ]
-     },
-     "metadata": {},
-     "output_type": "display_data"
-    },
-    {
-     "name": "stdout",
-     "output_type": "stream",
-     "text": [
-      "✅ File uploaded to: https://huggingface.co/datasets/AdrSkapars/anthropic-refusal-activations\n",
-      "../data/refusal/on_policy_unlabelled_20k.jsonl\n",
-      "✅ File uploaded to: https://huggingface.co/datasets/AdrSkapars/anthropic-refusal-activations\n",
-      "../data/refusal/off_policy_balanced_5k.jsonl\n",
-      "✅ File uploaded to: https://huggingface.co/datasets/AdrSkapars/anthropic-refusal-activations\n",
-      "../data/refusal/on_policy_outputs_20k.jsonl\n"
-     ]
-    },
-    {
-     "data": {
-      "application/vnd.jupyter.widget-view+json": {
-       "model_id": "2b2c51799566486f8a9ad638c6d2f690",
-       "version_major": 2,
-       "version_minor": 0
-      },
-      "text/plain": [
-       "Processing Files (0 / 0)                : |          |  0.00B /  0.00B            "
-      ]
-     },
-     "metadata": {},
-     "output_type": "display_data"
-    },
-    {
-     "data": {
-      "application/vnd.jupyter.widget-view+json": {
-       "model_id": "fcfd61a5feb3413a88f916712a326c11",
-       "version_major": 2,
-       "version_minor": 0
-      },
-      "text/plain": [
-       "New Data Upload                         : |          |  0.00B /  0.00B            "
-      ]
-     },
-     "metadata": {},
-     "output_type": "display_data"
-    },
-    {
-     "data": {
-      "application/vnd.jupyter.widget-view+json": {
-       "model_id": "0e8c83394343462492cce5cf751b5f57",
-       "version_major": 2,
-       "version_minor": 0
-      },
-      "text/plain": [
-       "  ...refusal/on_policy_outputs_20k.jsonl:   9%|9         | 2.30MB / 24.3MB            "
-      ]
-     },
-     "metadata": {},
-     "output_type": "display_data"
-    },
-    {
-     "name": "stdout",
-     "output_type": "stream",
-     "text": [
-      "✅ File uploaded to: https://huggingface.co/datasets/AdrSkapars/anthropic-refusal-activations\n",
-      "../data/refusal/on_policy_harmgrader.jsonl\n",
-      "✅ File uploaded to: https://huggingface.co/datasets/AdrSkapars/anthropic-refusal-activations\n",
-      "../data/refusal/on_policy_raw.jsonl\n",
-      "✅ File uploaded to: https://huggingface.co/datasets/AdrSkapars/anthropic-refusal-activations\n",
-      "../data/refusal/off_policy_balanced_20k.jsonl\n",
-      "✅ File uploaded to: https://huggingface.co/datasets/AdrSkapars/anthropic-refusal-activations\n",
-      "../data/refusal/on_policy_raw_20k.jsonl\n"
-     ]
-    },
-    {
-     "data": {
-      "application/vnd.jupyter.widget-view+json": {
-       "model_id": "12ad5d8ea171482e8dcbb43b3b11526f",
-       "version_major": 2,
-       "version_minor": 0
-      },
-      "text/plain": [
-       "Processing Files (0 / 0)                : |          |  0.00B /  0.00B            "
-      ]
-     },
-     "metadata": {},
-     "output_type": "display_data"
-    },
-    {
-     "data": {
-      "application/vnd.jupyter.widget-view+json": {
-       "model_id": "e9c4ca6288684950afcbedc7f18494a6",
-       "version_major": 2,
-       "version_minor": 0
-      },
-      "text/plain": [
-       "New Data Upload                         : |          |  0.00B /  0.00B            "
-      ]
-     },
-     "metadata": {},
-     "output_type": "display_data"
-    },
-    {
-     "data": {
-      "application/vnd.jupyter.widget-view+json": {
-       "model_id": "536a2b4acfd94edaafce78d7f0eafaba",
-       "version_major": 2,
-       "version_minor": 0
-      },
-      "text/plain": [
-       "  ...ata/refusal/on_policy_raw_20k.jsonl:   8%|7         | 1.45MB / 18.4MB            "
-      ]
-     },
-     "metadata": {},
-     "output_type": "display_data"
-    },
-    {
-     "name": "stdout",
-     "output_type": "stream",
-     "text": [
-      "✅ File uploaded to: https://huggingface.co/datasets/AdrSkapars/anthropic-refusal-activations\n",
-      "../data/refusal/temp_2_on_policy_outputs_20k.jsonl\n"
-     ]
-    },
-    {
-     "data": {
-      "application/vnd.jupyter.widget-view+json": {
-       "model_id": "d2e42fd2f7c04be4b53b584f1a5bd565",
-       "version_major": 2,
-       "version_minor": 0
-      },
-      "text/plain": [
-       "Processing Files (0 / 0)                : |          |  0.00B /  0.00B            "
-      ]
-     },
-     "metadata": {},
-     "output_type": "display_data"
-    },
-    {
-     "data": {
-      "application/vnd.jupyter.widget-view+json": {
-       "model_id": "0da810d99f474e99821352b5a3e16f8c",
-       "version_major": 2,
-       "version_minor": 0
-      },
-      "text/plain": [
-       "New Data Upload                         : |          |  0.00B /  0.00B            "
-      ]
-     },
-     "metadata": {},
-     "output_type": "display_data"
-    },
-    {
-     "data": {
-      "application/vnd.jupyter.widget-view+json": {
-       "model_id": "93d225fceed147efb9afeb225489417a",
-       "version_major": 2,
-       "version_minor": 0
-      },
-      "text/plain": [
-       "  .../temp_2_on_policy_outputs_20k.jsonl:   8%|8         | 2.08MB / 25.2MB            "
-      ]
-     },
-     "metadata": {},
-     "output_type": "display_data"
-    },
-    {
-     "name": "stdout",
-     "output_type": "stream",
-     "text": [
-      "✅ File uploaded to: https://huggingface.co/datasets/AdrSkapars/anthropic-refusal-activations\n"
-     ]
-    }
-   ],
-   "source": [
-    "# For uploading jsonl files to huggingface\n",
-    "\n",
-    "import os\n",
-    "from huggingface_hub import HfApi\n",
-    "\n",
-    "REPO_NAME = \"\"# \"NLie2/anthropic-refusal-activations\"\n",
-    "HF_TOKEN = os.environ[\"HF_TOKEN\"]\n",
-    "\n",
-    "# Upload raw pickle file\n",
-    "api = HfApi()\n",
-    "print(\"Creating repository...\")\n",
-    "api.create_repo(\n",
-    "    repo_id=REPO_NAME,\n",
-    "    repo_type=\"dataset\",\n",
-    "    token=HF_TOKEN,\n",
-    "    private=True,\n",
-    "    exist_ok=True  # Add this line\n",
-    ")\n",
-    "\n",
-    "# Get every file in the data/refusal folder\n",
-    "file_paths = [\"../data/refusal/\"+f for f in os.listdir(\"../data/refusal\") if f.endswith(\".jsonl\")]\n",
-    "for file_path in file_paths:\n",
-    "    print(file_path)\n",
-    "    PATH_IN_REPO = file_path.split(\"/\")[-1]\n",
-    "    # Upload the file to the repository\n",
-    "    api.upload_file(\n",
-    "        path_or_fileobj=file_path,\n",
-    "        path_in_repo=PATH_IN_REPO,\n",
-    "        repo_id=REPO_NAME,\n",
-    "        repo_type=\"dataset\",\n",
-    "        token=HF_TOKEN,\n",
-    "    )\n",
-    "    print(f\"✅ File uploaded to: https://huggingface.co/datasets/{REPO_NAME}\")\n"
-   ]
-  },
-  {
-   "cell_type": "code",
-   "execution_count": null,
-   "id": "be51514d",
-   "metadata": {},
-   "outputs": [],
-   "source": [
-    "# Want to convert the pickle file to jsonl\n",
-    "import pickle\n",
-    "import json\n",
-    "\n",
-    "with open('/workspace/LASR-probe-gen/datasets/refusal/meta-llama_Llama-3.2-3B-Instruct__on_policy/on_policy_raw_20k__on_policy.pkl', 'rb') as f:\n",
-    "    pickle_data = pickle.load(f)\n",
-    "\n",
-    "with open('/workspace/LASR-probe-gen/data/refusal/off_policy_raw_20k.jsonl', 'r') as f:\n",
-    "    jsonl_data = [json.loads(line) for line in f]\n",
-    "\n",
-    "# Read off policy jsonl and replace outputs and remove labels\n",
-    "new_jsonl_data = []\n",
-    "for i in range(len(jsonl_data)):\n",
-    "    new_data = {\n",
-    "        \"inputs\": json.loads(jsonl_data[i][\"inputs\"]),\n",
-    "        \"ids\": jsonl_data[i][\"ids\"],\n",
-    "    }\n",
-    "    new_data[\"inputs\"][1][\"content\"] = pickle_data.iloc[i][\"model_outputs\"].split(\"assistant\\n\\n\")[1]\n",
-    "\n",
-    "# Then write to jsonl file\n",
-    "with open('/workspace/LASR-probe-gen/data/refusal/on_policy_raw_20k.jsonl', 'w') as f:\n",
-    "    for item in jsonl_data:\n",
-    "        f.write(json.dumps(item) + \"\\n\")"
+    "sum(scores[i] for i in range(1,6))"
    ]
   }
  ],
  "metadata": {
   "kernelspec": {
-<<<<<<< HEAD
-   "display_name": "Python (uv)",
-=======
-   "display_name": ".venv",
->>>>>>> 750fc52b
+   "display_name": "UV Environment",
    "language": "python",
-   "name": "python3"
+   "name": "uv-env"
   },
   "language_info": {
    "codemirror_mode": {
@@ -945,7 +156,7 @@
    "name": "python",
    "nbconvert_exporter": "python",
    "pygments_lexer": "ipython3",
-   "version": "3.11.13"
+   "version": "3.10.12"
   }
  },
  "nbformat": 4,

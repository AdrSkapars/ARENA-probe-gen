--- conflicted
+++ resolved
@@ -27,11 +27,7 @@
   },
   {
    "cell_type": "code",
-<<<<<<< HEAD
    "execution_count": null,
-=======
-   "execution_count": 2,
->>>>>>> bbd79bfe
    "id": "a0a2baa9",
    "metadata": {},
    "outputs": [],
@@ -40,15 +36,10 @@
     "# It changes \"high-stakes\" to \"complied\" and \"low-stakes\" to \"refused\".\n",
     "import json\n",
     "datasets = [\n",
-<<<<<<< HEAD
     "    # \"../data/refusal/off_policy_balanced.jsonl\",\n",
     "    # \"../data/refusal/off_policy_raw.jsonl\"\n",
     "    \"../data/refusal/on_policy_balanced.jsonl\",\n",
     "    \"../data/refusal/on_policy_raw.jsonl\"\n",
-=======
-    "    \"data/refusal/anthropic_balanced_apr_23.jsonl\",\n",
-    "    \"data/refusal/anthropic_raw_apr_23.jsonl\"\n",
->>>>>>> bbd79bfe
     "]\n",
     "for dataset in datasets:\n",
     "    data_list = []\n",

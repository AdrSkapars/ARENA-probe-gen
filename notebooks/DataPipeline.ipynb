--- conflicted
+++ resolved
@@ -348,15 +348,9 @@
     "process_file(\n",
     "    model,\n",
     "    tokenizer,\n",
-<<<<<<< HEAD
     "    dataset_path= data.refusal / \"llama_3b_balanced_5k.jsonl\",\n",
     "    output_file= data.refusal \"llama_3b_balanced_5k.pkl\",\n",
     "    batch_size=1,\n",
-=======
-    "    dataset_path=\"../data/refusal/llama_3b_balanced_5k.jsonl\",\n",
-    "    output_file=\"../data/refusal/llama_3b_balanced_5k.pkl\",\n",
-    "    batch_size=100,\n",
->>>>>>> 646d5769
     "    sample=0,\n",
     "    layers_str=\"0,3,6,9,12,15,18,21,24,27\",\n",
     "    save_increment=-1,\n",
@@ -429,13 +423,8 @@
    ],
    "source": [
     "# For uploading a single pickle file to huggingface\n",
-<<<<<<< HEAD
-    "FILE_PATH = data.refusl / \"ministral_8b_outputs_prompted.jsonl\" # \"../data/refusal/llama_3b_balanced_5k.pkl\" # \"datasets/refusal/meta-llama_Llama-3.2-3B-Instruct__on_policy.pkl\"\n",
-    "PATH_IN_REPO = \"refusal_ministral_8b_outputs_prompted.jsonl\"# \"refusal_meta-llama_Llama-3.2-3B-Instruct__on_policy\"\n",
-=======
     "FILE_PATH = \"../data/refusal/llama_3b_balanced_5k.pkl\"\n",
     "PATH_IN_REPO = FILE_PATH.split(\"/\")[-1]\n",
->>>>>>> 646d5769
     "api.upload_file(\n",
     "    path_or_fileobj=FILE_PATH,\n",
     "    path_in_repo=PATH_IN_REPO,\n",
@@ -454,15 +443,9 @@
    "outputs": [],
    "source": [
     "# For uploading many layer pickle files to huggingface\n",
-<<<<<<< HEAD
-    "for i in range(0, 28):\n",
-    "    FILE_PATH = data.refusal / f\"llama_3b_balanced_5k_layer_{i}.pkl\" # \"datasets/refusal/meta-llama_Llama-3.2-3B-Instruct__on_policy.pkl\"\n",
-    "    PATH_IN_REPO = f\"llama_3b_balanced_5k_{i}\"# \"refusal_meta-llama_Llama-3.2-3B-Instruct__on_policy\"\n",
-=======
     "for i in range(0,28,3):\n",
     "    FILE_PATH = f\"../data/refusal/llama_3b_balanced_5k_layer_{i}.pkl\"\n",
     "    PATH_IN_REPO = FILE_PATH.split(\"/\")[-1]\n",
->>>>>>> 646d5769
     "    api.upload_file(\n",
     "        path_or_fileobj=FILE_PATH,\n",
     "        path_in_repo=PATH_IN_REPO,\n",
@@ -481,12 +464,7 @@
    "outputs": [],
    "source": [
     "# For uploading many jsonl files to huggingface\n",
-<<<<<<< HEAD
-    "FILE_PATH_PREFIX = data.refusal / \"llama_3b\"\n",
-    "PATH_IN_REPO_PREFIX = \"llama_3b\"\n",
-=======
     "FILE_PATH_PREFIX = \"../data/refusal/llama_3b\"\n",
->>>>>>> 646d5769
     "for SUFFIX in [\"balanced_5k\", \"balanced_20k\", \"raw_20k\", \"outputs_20k\"]:\n",
     "    FILE_PATH = FILE_PATH_PREFIX + \"_\" + SUFFIX + \".jsonl\"\n",
     "    PATH_IN_REPO = FILE_PATH.split(\"/\")[-1]\n",
@@ -503,11 +481,7 @@
  ],
  "metadata": {
   "kernelspec": {
-<<<<<<< HEAD
-   "display_name": ".venv",
-=======
    "display_name": "Python (uv)",
->>>>>>> 646d5769
    "language": "python",
    "name": "python3"
   },

--- conflicted
+++ resolved
@@ -2,7 +2,7 @@
  "cells": [
   {
    "cell_type": "code",
-   "execution_count": 1,
+   "execution_count": null,
    "id": "55de9b6c",
    "metadata": {},
    "outputs": [],
@@ -23,29 +23,13 @@
   },
   {
    "cell_type": "code",
-<<<<<<< HEAD
-   "execution_count": 1,
-=======
    "execution_count": 18,
->>>>>>> e086708c
    "id": "57f42525",
    "metadata": {},
    "outputs": [],
    "source": [
     "# global imports\n",
     "from probe_gen.paths import data"
-   ]
-  },
-  {
-   "cell_type": "code",
-   "execution_count": null,
-   "id": "6203e42f",
-   "metadata": {},
-   "outputs": [],
-   "source": [
-    "import os\n",
-    "local_dir = str(data.jailbreaks)\n",
-    "os.makedirs(local_dir, exist_ok=True)"
    ]
   },
   {
@@ -64,7 +48,7 @@
     "    \"llama_3b_unlabelled_20k.jsonl\",\n",
     "    \"llama_3b_outputs_20k.jsonl\", \n",
     "]\n",
-    "local_dir = str(data.jailbreaks)\n",
+    "local_dir = str(data.refusal)\n",
     "os.makedirs(local_dir, exist_ok=True)\n",
     "for filename in files_to_download:\n",
     "    file_path = hf_hub_download(\n",
@@ -96,11 +80,7 @@
   },
   {
    "cell_type": "code",
-<<<<<<< HEAD
-   "execution_count": 2,
-=======
    "execution_count": 5,
->>>>>>> e086708c
    "id": "92eecc50",
    "metadata": {},
    "outputs": [
@@ -108,35 +88,21 @@
      "name": "stderr",
      "output_type": "stream",
      "text": [
-<<<<<<< HEAD
-      "Processing jailbreak dataset: 100%|██████████| 10800/10800 [00:00<00:00, 28407.23it/s]\n"
-=======
       "71606it [00:00, 154647.25it/s]\n"
->>>>>>> e086708c
      ]
     }
    ],
    "source": [
     "from probe_gen.annotation.refusal_behaviour import create_refusal_dataset\n",
     "from probe_gen.annotation.ultrachat_behaviour import create_ultrachat_dataset, create_ultrachat_dataset_brazilian\n",
-<<<<<<< HEAD
-    "from probe_gen.annotation.jailbreak_behaviour import create_jailbreak_dataset\n",
-    "\n",
-    "# dataset = create_ultrachat_dataset(num_samples=3000, skip=40000)\n",
-    "# dataset.save_to(\"../data/lists/prompts_3k.jsonl\", overwrite=True)\n",
-=======
     "from probe_gen.annotation.shakespeare_behaviour import create_shakespeare_dataset\n",
     "\n",
     "dataset = create_shakespeare_dataset(num_samples=45000, skip=0)\n",
     "dataset.save_to(\"../data/shakespeare_45k.jsonl\", overwrite=True)\n",
->>>>>>> e086708c
     "\n",
     "# Skipping example\n",
     "# dataset = create_refusal_dataset(num_samples=1000, skip = 1000) \n",
-    "# dataset.save_to(\"../data/refusal/prompts_with_skip.jsonl\", overwrite=True)\n",
-    "\n",
-    "dataset = create_jailbreak_dataset(num_samples=10800)\n",
-    "dataset.save_to(\"../data/jailbreaks/prompts.jsonl\", overwrite=True)"
+    "# dataset.save_to(\"../data/refusal/prompts_with_skip.jsonl\", overwrite=True)"
    ]
   },
   {
@@ -481,11 +447,7 @@
   },
   {
    "cell_type": "code",
-<<<<<<< HEAD
-   "execution_count": 2,
-=======
    "execution_count": 20,
->>>>>>> e086708c
    "id": "3ad17205",
    "metadata": {},
    "outputs": [
@@ -499,17 +461,10 @@
     {
      "data": {
       "text/plain": [
-<<<<<<< HEAD
-       "RepoUrl('https://huggingface.co/datasets/lasrprobegen/jailbreak-activations', endpoint='https://huggingface.co', repo_type='dataset', repo_id='lasrprobegen/jailbreak-activations')"
-      ]
-     },
-     "execution_count": 2,
-=======
        "RepoUrl('https://huggingface.co/datasets/lasrprobegen/ultrachat-metaphors-activations', endpoint='https://huggingface.co', repo_type='dataset', repo_id='lasrprobegen/ultrachat-metaphors-activations')"
       ]
      },
      "execution_count": 20,
->>>>>>> e086708c
      "metadata": {},
      "output_type": "execute_result"
     }
@@ -519,11 +474,7 @@
     "from huggingface_hub import HfApi\n",
     "\n",
     "# Create a new repo for each behaviour\n",
-<<<<<<< HEAD
-    "REPO_NAME = \"lasrprobegen/jailbreak-activations\"# \"NLie2/anthropic-refusal-activations\"\n",
-=======
     "REPO_NAME = \"lasrprobegen/ultrachat-metaphors-activations\"# \"NLie2/anthropic-refusal-activations\"\n",
->>>>>>> e086708c
     "HF_TOKEN = os.environ[\"HF_TOKEN\"]\n",
     "\n",
     "api = HfApi()\n",
@@ -539,79 +490,22 @@
   },
   {
    "cell_type": "code",
-<<<<<<< HEAD
-   "execution_count": 7,
-=======
    "execution_count": 21,
->>>>>>> e086708c
    "id": "758d303b",
    "metadata": {},
    "outputs": [
     {
-<<<<<<< HEAD
-     "data": {
-      "application/vnd.jupyter.widget-view+json": {
-       "model_id": "f2364b3fbb9045108f4dce54426ed0f4",
-       "version_major": 2,
-       "version_minor": 0
-      },
-      "text/plain": [
-       "Processing Files (0 / 0)                : |          |  0.00B /  0.00B            "
-      ]
-     },
-     "metadata": {},
-     "output_type": "display_data"
-    },
-    {
-     "data": {
-      "application/vnd.jupyter.widget-view+json": {
-       "model_id": "4d2cedacc3e94ad4bac2f0c79ff3a09a",
-       "version_major": 2,
-       "version_minor": 0
-      },
-      "text/plain": [
-       "New Data Upload                         : |          |  0.00B /  0.00B            "
-      ]
-     },
-     "metadata": {},
-     "output_type": "display_data"
-    },
-    {
-     "data": {
-      "application/vnd.jupyter.widget-view+json": {
-       "model_id": "e86e9e9a3b0e45a399fbffd8fad78943",
-       "version_major": 2,
-       "version_minor": 0
-      },
-      "text/plain": [
-       "  ...eaks/ministral_8b_5k_balanced.jsonl:  14%|#4        | 2.69MB / 18.7MB            "
-      ]
-     },
-     "metadata": {},
-     "output_type": "display_data"
-    },
-    {
-     "name": "stdout",
-     "output_type": "stream",
-     "text": [
-      "✅ File uploaded to: https://huggingface.co/datasets/lasrprobegen/jailbreak-activations\n"
-=======
      "name": "stdout",
      "output_type": "stream",
      "text": [
       "✅ File uploaded to: https://huggingface.co/datasets/lasrprobegen/ultrachat-metaphors-activations\n"
->>>>>>> e086708c
      ]
     }
    ],
    "source": [
     "from probe_gen.paths import data\n",
     "# For uploading a single pickle file to huggingface\n",
-<<<<<<< HEAD
-    "FILE_PATH = data.jailbreaks / \"ministral_8b_5k_balanced.jsonl\"\n",
-=======
     "FILE_PATH = data.metaphors / \"llama_3b_shakespeare_balanced_1k.jsonl\"\n",
->>>>>>> e086708c
     "PATH_IN_REPO = FILE_PATH.split(\"/\")[-1]\n",
     "api.upload_file(\n",
     "    path_or_fileobj=FILE_PATH,\n",
@@ -625,22 +519,14 @@
   },
   {
    "cell_type": "code",
-<<<<<<< HEAD
-   "execution_count": 8,
-=======
    "execution_count": 23,
->>>>>>> e086708c
    "id": "a8e8fb91",
    "metadata": {},
    "outputs": [
     {
      "data": {
       "application/vnd.jupyter.widget-view+json": {
-<<<<<<< HEAD
-       "model_id": "9dcaeed44f4a46f79309bf72922205cc",
-=======
        "model_id": "d0e1500a40a442b99acf05aa53e96064",
->>>>>>> e086708c
        "version_major": 2,
        "version_minor": 0
       },
@@ -654,11 +540,7 @@
     {
      "data": {
       "application/vnd.jupyter.widget-view+json": {
-<<<<<<< HEAD
-       "model_id": "92bed4b8a32e43d9a4a72e25d2db066d",
-=======
        "model_id": "b9508f264b6c4dccaedc03359d11218e",
->>>>>>> e086708c
        "version_major": 2,
        "version_minor": 0
       },
@@ -672,44 +554,28 @@
     {
      "data": {
       "application/vnd.jupyter.widget-view+json": {
-<<<<<<< HEAD
-       "model_id": "c3f4f078783d4424bd74b65845875fe8",
-=======
        "model_id": "68141f7e9b04470ba085771d29711366",
->>>>>>> e086708c
-       "version_major": 2,
-       "version_minor": 0
-      },
-      "text/plain": [
-<<<<<<< HEAD
-       "  ...inistral_8b_5k_balanced_layer_0.pkl:   0%|          | 10.4MB / 7.41GB            "
-=======
+       "version_major": 2,
+       "version_minor": 0
+      },
+      "text/plain": [
        "  ...shakespeare_balanced_1k_layer_0.pkl:   0%|          |  540kB /  693MB            "
->>>>>>> e086708c
-      ]
-     },
-     "metadata": {},
-     "output_type": "display_data"
-    },
-    {
-     "name": "stdout",
-     "output_type": "stream",
-     "text": [
-<<<<<<< HEAD
-      "✅ File uploaded to: https://huggingface.co/datasets/lasrprobegen/jailbreak-activations\n"
-=======
+      ]
+     },
+     "metadata": {},
+     "output_type": "display_data"
+    },
+    {
+     "name": "stdout",
+     "output_type": "stream",
+     "text": [
       "✅ File uploaded to: https://huggingface.co/datasets/lasrprobegen/ultrachat-metaphors-activations\n"
->>>>>>> e086708c
-     ]
-    },
-    {
-     "data": {
-      "application/vnd.jupyter.widget-view+json": {
-<<<<<<< HEAD
-       "model_id": "dfda1e42de6d46a8a983a47258cb41ed",
-=======
+     ]
+    },
+    {
+     "data": {
+      "application/vnd.jupyter.widget-view+json": {
        "model_id": "abc63a3b78e64798938855efc5168615",
->>>>>>> e086708c
        "version_major": 2,
        "version_minor": 0
       },
@@ -723,11 +589,7 @@
     {
      "data": {
       "application/vnd.jupyter.widget-view+json": {
-<<<<<<< HEAD
-       "model_id": "a97d3ad9e29d49d5bde0906a29760095",
-=======
        "model_id": "69555c64673c4642ba66f8e7d3e78477",
->>>>>>> e086708c
        "version_major": 2,
        "version_minor": 0
       },
@@ -741,44 +603,28 @@
     {
      "data": {
       "application/vnd.jupyter.widget-view+json": {
-<<<<<<< HEAD
-       "model_id": "93ca38a0cf2d47fea592195d962f98af",
-=======
        "model_id": "dd602abcc5e54306a3aba52caa43d73c",
->>>>>>> e086708c
-       "version_major": 2,
-       "version_minor": 0
-      },
-      "text/plain": [
-<<<<<<< HEAD
-       "  ...inistral_8b_5k_balanced_layer_3.pkl:   1%|          | 38.0MB / 7.41GB            "
-=======
+       "version_major": 2,
+       "version_minor": 0
+      },
+      "text/plain": [
        "  ...shakespeare_balanced_1k_layer_3.pkl:   0%|          |  940kB /  693MB            "
->>>>>>> e086708c
-      ]
-     },
-     "metadata": {},
-     "output_type": "display_data"
-    },
-    {
-     "name": "stdout",
-     "output_type": "stream",
-     "text": [
-<<<<<<< HEAD
-      "✅ File uploaded to: https://huggingface.co/datasets/lasrprobegen/jailbreak-activations\n"
-=======
+      ]
+     },
+     "metadata": {},
+     "output_type": "display_data"
+    },
+    {
+     "name": "stdout",
+     "output_type": "stream",
+     "text": [
       "✅ File uploaded to: https://huggingface.co/datasets/lasrprobegen/ultrachat-metaphors-activations\n"
->>>>>>> e086708c
-     ]
-    },
-    {
-     "data": {
-      "application/vnd.jupyter.widget-view+json": {
-<<<<<<< HEAD
-       "model_id": "b9ab34864f50409caf27c9697892ebef",
-=======
+     ]
+    },
+    {
+     "data": {
+      "application/vnd.jupyter.widget-view+json": {
        "model_id": "71a98b4537f941d7b8cb3bacd7526c5f",
->>>>>>> e086708c
        "version_major": 2,
        "version_minor": 0
       },
@@ -792,11 +638,7 @@
     {
      "data": {
       "application/vnd.jupyter.widget-view+json": {
-<<<<<<< HEAD
-       "model_id": "26291202f49443b1b6cabafda0ed20a6",
-=======
        "model_id": "0115d84c98b6474bae09437b425739c4",
->>>>>>> e086708c
        "version_major": 2,
        "version_minor": 0
       },
@@ -810,44 +652,28 @@
     {
      "data": {
       "application/vnd.jupyter.widget-view+json": {
-<<<<<<< HEAD
-       "model_id": "01041c8c1fb44097b88bd6529e107170",
-=======
        "model_id": "d40af8ac046e4a52a9b2b20058e111da",
->>>>>>> e086708c
-       "version_major": 2,
-       "version_minor": 0
-      },
-      "text/plain": [
-<<<<<<< HEAD
-       "  ...inistral_8b_5k_balanced_layer_6.pkl:   0%|          | 21.5MB / 7.41GB            "
-=======
+       "version_major": 2,
+       "version_minor": 0
+      },
+      "text/plain": [
        "  ...shakespeare_balanced_1k_layer_6.pkl:   0%|          |  940kB /  693MB            "
->>>>>>> e086708c
-      ]
-     },
-     "metadata": {},
-     "output_type": "display_data"
-    },
-    {
-     "name": "stdout",
-     "output_type": "stream",
-     "text": [
-<<<<<<< HEAD
-      "✅ File uploaded to: https://huggingface.co/datasets/lasrprobegen/jailbreak-activations\n"
-=======
+      ]
+     },
+     "metadata": {},
+     "output_type": "display_data"
+    },
+    {
+     "name": "stdout",
+     "output_type": "stream",
+     "text": [
       "✅ File uploaded to: https://huggingface.co/datasets/lasrprobegen/ultrachat-metaphors-activations\n"
->>>>>>> e086708c
-     ]
-    },
-    {
-     "data": {
-      "application/vnd.jupyter.widget-view+json": {
-<<<<<<< HEAD
-       "model_id": "8b6a17d8089d42e6a5156c00d3ace8da",
-=======
+     ]
+    },
+    {
+     "data": {
+      "application/vnd.jupyter.widget-view+json": {
        "model_id": "f009a7b3ab1a4c96827120023ad4d6ad",
->>>>>>> e086708c
        "version_major": 2,
        "version_minor": 0
       },
@@ -861,11 +687,7 @@
     {
      "data": {
       "application/vnd.jupyter.widget-view+json": {
-<<<<<<< HEAD
-       "model_id": "a12bd87bf25849c9b989d6f7597d013e",
-=======
        "model_id": "25c7852a2ca04c4096db50e98e586680",
->>>>>>> e086708c
        "version_major": 2,
        "version_minor": 0
       },
@@ -879,44 +701,28 @@
     {
      "data": {
       "application/vnd.jupyter.widget-view+json": {
-<<<<<<< HEAD
-       "model_id": "9c439dd0abc34b49bfa25eebc474edf6",
-=======
        "model_id": "40507fa1b1f74aaea83c43feb3b9096f",
->>>>>>> e086708c
-       "version_major": 2,
-       "version_minor": 0
-      },
-      "text/plain": [
-<<<<<<< HEAD
-       "  ...inistral_8b_5k_balanced_layer_9.pkl:   0%|          | 34.6MB / 7.41GB            "
-=======
+       "version_major": 2,
+       "version_minor": 0
+      },
+      "text/plain": [
        "  ...shakespeare_balanced_1k_layer_9.pkl:   0%|          |  940kB /  693MB            "
->>>>>>> e086708c
-      ]
-     },
-     "metadata": {},
-     "output_type": "display_data"
-    },
-    {
-     "name": "stdout",
-     "output_type": "stream",
-     "text": [
-<<<<<<< HEAD
-      "✅ File uploaded to: https://huggingface.co/datasets/lasrprobegen/jailbreak-activations\n"
-=======
+      ]
+     },
+     "metadata": {},
+     "output_type": "display_data"
+    },
+    {
+     "name": "stdout",
+     "output_type": "stream",
+     "text": [
       "✅ File uploaded to: https://huggingface.co/datasets/lasrprobegen/ultrachat-metaphors-activations\n"
->>>>>>> e086708c
-     ]
-    },
-    {
-     "data": {
-      "application/vnd.jupyter.widget-view+json": {
-<<<<<<< HEAD
-       "model_id": "76169bd2484949d99cac89a0d6d0e623",
-=======
+     ]
+    },
+    {
+     "data": {
+      "application/vnd.jupyter.widget-view+json": {
        "model_id": "a132ddadfc1a4785a82d4552b3760ad0",
->>>>>>> e086708c
        "version_major": 2,
        "version_minor": 0
       },
@@ -930,11 +736,7 @@
     {
      "data": {
       "application/vnd.jupyter.widget-view+json": {
-<<<<<<< HEAD
-       "model_id": "8bcaae51d25849bba666aaf152fdc9de",
-=======
        "model_id": "429ddf392b35499c88c0fa9b54ea6f86",
->>>>>>> e086708c
        "version_major": 2,
        "version_minor": 0
       },
@@ -948,44 +750,28 @@
     {
      "data": {
       "application/vnd.jupyter.widget-view+json": {
-<<<<<<< HEAD
-       "model_id": "4eea7f29f329455cb4e1847a06697745",
-=======
        "model_id": "d4aa563d05054093b380dbe36b2cee8c",
->>>>>>> e086708c
-       "version_major": 2,
-       "version_minor": 0
-      },
-      "text/plain": [
-<<<<<<< HEAD
-       "  ...nistral_8b_5k_balanced_layer_12.pkl:   1%|          | 37.2MB / 7.41GB            "
-=======
+       "version_major": 2,
+       "version_minor": 0
+      },
+      "text/plain": [
        "  ...hakespeare_balanced_1k_layer_12.pkl:   0%|          |  940kB /  693MB            "
->>>>>>> e086708c
-      ]
-     },
-     "metadata": {},
-     "output_type": "display_data"
-    },
-    {
-     "name": "stdout",
-     "output_type": "stream",
-     "text": [
-<<<<<<< HEAD
-      "✅ File uploaded to: https://huggingface.co/datasets/lasrprobegen/jailbreak-activations\n"
-=======
+      ]
+     },
+     "metadata": {},
+     "output_type": "display_data"
+    },
+    {
+     "name": "stdout",
+     "output_type": "stream",
+     "text": [
       "✅ File uploaded to: https://huggingface.co/datasets/lasrprobegen/ultrachat-metaphors-activations\n"
->>>>>>> e086708c
-     ]
-    },
-    {
-     "data": {
-      "application/vnd.jupyter.widget-view+json": {
-<<<<<<< HEAD
-       "model_id": "bcd91bd33e96410691df772ca8c33d92",
-=======
+     ]
+    },
+    {
+     "data": {
+      "application/vnd.jupyter.widget-view+json": {
        "model_id": "5785e461a50b4c7594f4e97962529713",
->>>>>>> e086708c
        "version_major": 2,
        "version_minor": 0
       },
@@ -999,11 +785,7 @@
     {
      "data": {
       "application/vnd.jupyter.widget-view+json": {
-<<<<<<< HEAD
-       "model_id": "8c7196dd41844d0c9178787b83c4db0e",
-=======
        "model_id": "5ffbfabf1bb042f8b7c545914ed505ca",
->>>>>>> e086708c
        "version_major": 2,
        "version_minor": 0
       },
@@ -1017,44 +799,28 @@
     {
      "data": {
       "application/vnd.jupyter.widget-view+json": {
-<<<<<<< HEAD
-       "model_id": "67da9416b6c04dc5b5374920ab905848",
-=======
        "model_id": "59b5afb752d548fea2912ea153a1e5f4",
->>>>>>> e086708c
-       "version_major": 2,
-       "version_minor": 0
-      },
-      "text/plain": [
-<<<<<<< HEAD
-       "  ...nistral_8b_5k_balanced_layer_15.pkl:   0%|          | 21.5MB / 7.41GB            "
-=======
+       "version_major": 2,
+       "version_minor": 0
+      },
+      "text/plain": [
        "  ...hakespeare_balanced_1k_layer_15.pkl:   0%|          |  940kB /  693MB            "
->>>>>>> e086708c
-      ]
-     },
-     "metadata": {},
-     "output_type": "display_data"
-    },
-    {
-     "name": "stdout",
-     "output_type": "stream",
-     "text": [
-<<<<<<< HEAD
-      "✅ File uploaded to: https://huggingface.co/datasets/lasrprobegen/jailbreak-activations\n"
-=======
+      ]
+     },
+     "metadata": {},
+     "output_type": "display_data"
+    },
+    {
+     "name": "stdout",
+     "output_type": "stream",
+     "text": [
       "✅ File uploaded to: https://huggingface.co/datasets/lasrprobegen/ultrachat-metaphors-activations\n"
->>>>>>> e086708c
-     ]
-    },
-    {
-     "data": {
-      "application/vnd.jupyter.widget-view+json": {
-<<<<<<< HEAD
-       "model_id": "1e49ba7f5bec42deb6f88b1de7ff381b",
-=======
+     ]
+    },
+    {
+     "data": {
+      "application/vnd.jupyter.widget-view+json": {
        "model_id": "60b4d855ecda4e74bf80fb804d45f1ea",
->>>>>>> e086708c
        "version_major": 2,
        "version_minor": 0
       },
@@ -1068,11 +834,7 @@
     {
      "data": {
       "application/vnd.jupyter.widget-view+json": {
-<<<<<<< HEAD
-       "model_id": "4b9f3881a7f54082832cfa23cb30a606",
-=======
        "model_id": "024d129a1ebe470d946219e5a45a7e3a",
->>>>>>> e086708c
        "version_major": 2,
        "version_minor": 0
       },
@@ -1086,44 +848,28 @@
     {
      "data": {
       "application/vnd.jupyter.widget-view+json": {
-<<<<<<< HEAD
-       "model_id": "e1947568f50d4225912188e8c702fad8",
-=======
        "model_id": "4fa0bddda03f433f8afb25aa7ef00109",
->>>>>>> e086708c
-       "version_major": 2,
-       "version_minor": 0
-      },
-      "text/plain": [
-<<<<<<< HEAD
-       "  ...nistral_8b_5k_balanced_layer_18.pkl:   1%|          | 37.7MB / 7.41GB            "
-=======
+       "version_major": 2,
+       "version_minor": 0
+      },
+      "text/plain": [
        "  ...hakespeare_balanced_1k_layer_18.pkl:   0%|          |  940kB /  693MB            "
->>>>>>> e086708c
-      ]
-     },
-     "metadata": {},
-     "output_type": "display_data"
-    },
-    {
-     "name": "stdout",
-     "output_type": "stream",
-     "text": [
-<<<<<<< HEAD
-      "✅ File uploaded to: https://huggingface.co/datasets/lasrprobegen/jailbreak-activations\n"
-=======
+      ]
+     },
+     "metadata": {},
+     "output_type": "display_data"
+    },
+    {
+     "name": "stdout",
+     "output_type": "stream",
+     "text": [
       "✅ File uploaded to: https://huggingface.co/datasets/lasrprobegen/ultrachat-metaphors-activations\n"
->>>>>>> e086708c
-     ]
-    },
-    {
-     "data": {
-      "application/vnd.jupyter.widget-view+json": {
-<<<<<<< HEAD
-       "model_id": "38541810220c415c9a98d8eafed678f7",
-=======
+     ]
+    },
+    {
+     "data": {
+      "application/vnd.jupyter.widget-view+json": {
        "model_id": "6ada1a3dd05e41579342d0f1063b58a7",
->>>>>>> e086708c
        "version_major": 2,
        "version_minor": 0
       },
@@ -1137,11 +883,7 @@
     {
      "data": {
       "application/vnd.jupyter.widget-view+json": {
-<<<<<<< HEAD
-       "model_id": "2f22395c729e4fe697572af1609d66e1",
-=======
        "model_id": "9a4b3336ce5b4e64a7abbe14f0971251",
->>>>>>> e086708c
        "version_major": 2,
        "version_minor": 0
       },
@@ -1155,44 +897,28 @@
     {
      "data": {
       "application/vnd.jupyter.widget-view+json": {
-<<<<<<< HEAD
-       "model_id": "b55d476c17254f7585cc1c3f25f9d077",
-=======
        "model_id": "eb51ef0258574bc68931464425457d16",
->>>>>>> e086708c
-       "version_major": 2,
-       "version_minor": 0
-      },
-      "text/plain": [
-<<<<<<< HEAD
-       "  ...nistral_8b_5k_balanced_layer_21.pkl:   1%|          | 37.7MB / 7.41GB            "
-=======
+       "version_major": 2,
+       "version_minor": 0
+      },
+      "text/plain": [
        "  ...hakespeare_balanced_1k_layer_21.pkl:   0%|          |  940kB /  693MB            "
->>>>>>> e086708c
-      ]
-     },
-     "metadata": {},
-     "output_type": "display_data"
-    },
-    {
-     "name": "stdout",
-     "output_type": "stream",
-     "text": [
-<<<<<<< HEAD
-      "✅ File uploaded to: https://huggingface.co/datasets/lasrprobegen/jailbreak-activations\n"
-=======
+      ]
+     },
+     "metadata": {},
+     "output_type": "display_data"
+    },
+    {
+     "name": "stdout",
+     "output_type": "stream",
+     "text": [
       "✅ File uploaded to: https://huggingface.co/datasets/lasrprobegen/ultrachat-metaphors-activations\n"
->>>>>>> e086708c
-     ]
-    },
-    {
-     "data": {
-      "application/vnd.jupyter.widget-view+json": {
-<<<<<<< HEAD
-       "model_id": "149b80e01c5e489a9260f6adc222f41a",
-=======
+     ]
+    },
+    {
+     "data": {
+      "application/vnd.jupyter.widget-view+json": {
        "model_id": "cc8e04136a854d409e7a47bde901aaa6",
->>>>>>> e086708c
        "version_major": 2,
        "version_minor": 0
       },
@@ -1206,11 +932,7 @@
     {
      "data": {
       "application/vnd.jupyter.widget-view+json": {
-<<<<<<< HEAD
-       "model_id": "6cd0e0f7d6d146a98ad0696cb38cbdaa",
-=======
        "model_id": "d36c1d82057143d7adaeafb98b893741",
->>>>>>> e086708c
        "version_major": 2,
        "version_minor": 0
       },
@@ -1224,44 +946,28 @@
     {
      "data": {
       "application/vnd.jupyter.widget-view+json": {
-<<<<<<< HEAD
-       "model_id": "503c0090ab48458196a098d102a6201c",
-=======
        "model_id": "eadba1cda07f425e84309ff58cdb8039",
->>>>>>> e086708c
-       "version_major": 2,
-       "version_minor": 0
-      },
-      "text/plain": [
-<<<<<<< HEAD
-       "  ...nistral_8b_5k_balanced_layer_24.pkl:   0%|          | 22.8MB / 7.41GB            "
-=======
+       "version_major": 2,
+       "version_minor": 0
+      },
+      "text/plain": [
        "  ...hakespeare_balanced_1k_layer_24.pkl:   0%|          |  940kB /  693MB            "
->>>>>>> e086708c
-      ]
-     },
-     "metadata": {},
-     "output_type": "display_data"
-    },
-    {
-     "name": "stdout",
-     "output_type": "stream",
-     "text": [
-<<<<<<< HEAD
-      "✅ File uploaded to: https://huggingface.co/datasets/lasrprobegen/jailbreak-activations\n"
-=======
+      ]
+     },
+     "metadata": {},
+     "output_type": "display_data"
+    },
+    {
+     "name": "stdout",
+     "output_type": "stream",
+     "text": [
       "✅ File uploaded to: https://huggingface.co/datasets/lasrprobegen/ultrachat-metaphors-activations\n"
->>>>>>> e086708c
-     ]
-    },
-    {
-     "data": {
-      "application/vnd.jupyter.widget-view+json": {
-<<<<<<< HEAD
-       "model_id": "d96e55bc14fb4d9991ac98ee6aaaaa0e",
-=======
+     ]
+    },
+    {
+     "data": {
+      "application/vnd.jupyter.widget-view+json": {
        "model_id": "6457ba290c5e405f9f20884632fea753",
->>>>>>> e086708c
        "version_major": 2,
        "version_minor": 0
       },
@@ -1275,11 +981,7 @@
     {
      "data": {
       "application/vnd.jupyter.widget-view+json": {
-<<<<<<< HEAD
-       "model_id": "29def6727a504d64b81e2f9b9fbf811e",
-=======
        "model_id": "2308ae773f1c4de6aa32ebca14822d49",
->>>>>>> e086708c
        "version_major": 2,
        "version_minor": 0
       },
@@ -1293,45 +995,29 @@
     {
      "data": {
       "application/vnd.jupyter.widget-view+json": {
-<<<<<<< HEAD
-       "model_id": "65c20fb3db59497d934f401a8959739f",
-=======
        "model_id": "00d179aaa168480a8a3c1a85e03afbeb",
->>>>>>> e086708c
-       "version_major": 2,
-       "version_minor": 0
-      },
-      "text/plain": [
-<<<<<<< HEAD
-       "  ...nistral_8b_5k_balanced_layer_27.pkl:   1%|          | 40.6MB / 7.41GB            "
-=======
+       "version_major": 2,
+       "version_minor": 0
+      },
+      "text/plain": [
        "  ...hakespeare_balanced_1k_layer_27.pkl:   0%|          |  940kB /  693MB            "
->>>>>>> e086708c
-      ]
-     },
-     "metadata": {},
-     "output_type": "display_data"
-    },
-    {
-     "name": "stdout",
-     "output_type": "stream",
-     "text": [
-<<<<<<< HEAD
-      "✅ File uploaded to: https://huggingface.co/datasets/lasrprobegen/jailbreak-activations\n"
-=======
+      ]
+     },
+     "metadata": {},
+     "output_type": "display_data"
+    },
+    {
+     "name": "stdout",
+     "output_type": "stream",
+     "text": [
       "✅ File uploaded to: https://huggingface.co/datasets/lasrprobegen/ultrachat-metaphors-activations\n"
->>>>>>> e086708c
      ]
     }
    ],
    "source": [
     "# For uploading many layer pickle files to huggingface\n",
     "for i in range(0,28,3):\n",
-<<<<<<< HEAD
-    "    FILE_PATH = data.jailbreaks / f\"ministral_8b_5k_balanced_layer_{i}.pkl\"\n",
-=======
     "    FILE_PATH = data.metaphors / f\"llama_3b_shakespeare_balanced_1k_layer_{i}.pkl\"\n",
->>>>>>> e086708c
     "    PATH_IN_REPO = FILE_PATH.split(\"/\")[-1]\n",
     "    api.upload_file(\n",
     "        path_or_fileobj=FILE_PATH,\n",
@@ -1368,9 +1054,9 @@
  ],
  "metadata": {
   "kernelspec": {
-   "display_name": ".venv",
+   "display_name": "Python (uv)",
    "language": "python",
-   "name": "python3"
+   "name": "uv-env"
   },
   "language_info": {
    "codemirror_mode": {
